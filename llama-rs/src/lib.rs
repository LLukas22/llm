#![deny(missing_docs)]
//! LLaMA-rs is a Rust port of the llama.cpp project. This allows running inference for Facebook's LLaMA model on a CPU with good performance using full precision, f16 or 4-bit quantized versions of the model.

use thiserror::Error;

#[cfg(feature = "convert")]
pub mod convert;
#[cfg(feature = "quantize")]
pub mod quantize;

<<<<<<< HEAD
mod file;
=======
mod inference_session;
mod loader;
mod model;
>>>>>>> 4938dadd
mod util;
mod vocabulary;

pub use ggml::Type as ElementType;
pub use inference_session::{
    InferenceSession, InferenceSessionParameters, InferenceSnapshot, ModelKVMemoryType,
    SnapshotError,
};
pub use loader::{LoadError, LoadProgress};
pub use model::{Hyperparameters, Model};
pub use util::TokenUtf8Buffer;
pub use vocabulary::{TokenBias, TokenId, Vocabulary};

/// The end of text token.
pub const EOT_TOKEN_ID: TokenId = 2; // Hardcoded (for now?)

#[derive(Clone, Debug, PartialEq)]
/// The parameters that drive text generation.
pub struct InferenceParameters {
    /// The number of threads to use.
    pub n_threads: usize,
    /// [InferenceSession::feed_prompt] processes the prompt in batches of tokens.
    /// This controls how large an individual batch is.
    pub n_batch: usize,
    ///  Top-K: The top K words by score are kept during sampling.
    pub top_k: usize,
    /// Top-p: The cumulative probability after which no more words are kept for sampling.
    pub top_p: f32,
    /// The penalty for repeating tokens. Higher values make the generation less
    /// likely to get into a loop, but may harm results when repetitive outputs
    /// are desired.
    pub repeat_penalty: f32,
    /// Temperature used for sampling.
    pub temperature: f32,
    /// A list of tokens to bias against in the process of generation.
    pub bias_tokens: TokenBias,
    /// Whether or not previous tokens should be played back in [InferenceSession::inference_with_prompt].
    pub play_back_previous_tokens: bool,
}
impl Default for InferenceParameters {
    fn default() -> Self {
        Self {
            n_threads: 8,
            n_batch: 8,
            top_k: 40,
            top_p: 0.95,
            repeat_penalty: 1.30,
            temperature: 0.80,
            bias_tokens: TokenBias::default(),
            play_back_previous_tokens: false,
        }
    }
}

<<<<<<< HEAD
/// Statistics about the inference process.
#[derive(Debug, Clone, Copy)]
pub struct InferenceStats {
    /// How long it took to feed the prompt.
    pub feed_prompt_duration: std::time::Duration,
    /// How many tokens the prompt was.
    pub prompt_tokens: usize,
    /// How long it took to predict new tokens.
    pub predict_duration: std::time::Duration,
    /// The number of predicted tokens.
    pub predict_tokens: usize,
}

impl Default for InferenceStats {
    fn default() -> Self {
        Self {
            feed_prompt_duration: std::time::Duration::from_secs(0),
            prompt_tokens: 0,
            predict_duration: std::time::Duration::from_secs(0),
            predict_tokens: 0,
        }
    }
}

impl Display for InferenceStats {
    fn fmt(&self, f: &mut std::fmt::Formatter) -> std::fmt::Result {
        write!(
            f,
            "feed_prompt_duration: {}ms\nprompt_tokens: {}\npredict_duration: {}ms\npredict_tokens: {}\nper_token_duration: {:.3}ms",
            self.feed_prompt_duration.as_millis(),
            self.prompt_tokens,
            self.predict_duration.as_millis(),
            self.predict_tokens,
            (self.predict_duration.as_millis() as f64) / (self.predict_tokens as f64),
        )
    }
}

type TokenId = i32;
type Token = Vec<u8>;
type TokenScore = f32;

/// The vocabulary used by a model.
#[derive(Debug, Clone)]
pub struct Vocabulary {
    /// Maps every integer (index) token id to its corresponding token
    id_to_token: Vec<Token>,

    /// Maps every integer (index) token id to corresponding score
    #[allow(dead_code)]
    id_to_token_score: Vec<TokenScore>,

    /// Maps a token to a token id
    token_to_id: HashMap<Token, TokenId>,

    /// The longest token in this vocabulary
    max_token_length: usize,
}
impl Vocabulary {
    fn token(&self, idx: usize) -> &[u8] {
        &self.id_to_token[idx]
    }
}

#[derive(Default, Clone, Debug, PartialEq)]
/// A list of tokens to bias during the process of inferencing.
///
/// When a biased token is encountered, the bias will be used
/// instead of the inferred logit during the sampling process.
///
/// This can be used to disable the generation of responses
/// with specific tokens by setting their corresponding bias
/// to -1.0.
pub struct TokenBias(Vec<(TokenId, f32)>);

impl TokenBias {
    /// Create a [TokenBias] from an existing `Vec`.
    pub fn new(mut v: Vec<(TokenId, f32)>) -> Self {
        v.sort_by_cached_key(|(tid, _)| *tid);
        v.dedup_by_key(|(tid, _)| *tid);
        Self(v)
    }

    /// Retrieves the bias for a given token, if available.
    pub fn get(&self, tid: TokenId) -> Option<f32> {
        self.0
            .binary_search_by_key(&tid, |(tid, _)| *tid)
            .map(|idx| self.0[idx].1)
            .ok()
    }
}

impl FromStr for TokenBias {
    type Err = String;

    /// A comma separated list of token biases. The list should be in the format
    /// "TID=BIAS,TID=BIAS" where TID is an integer token ID and BIAS is a
    /// floating point number.
    /// For example, "1=-1.0,2=-1.0" sets the bias for token IDs 1
    /// (start of document) and 2 (end of document) to -1.0 which effectively
    /// disables the model from generating responses containing those token IDs.
    fn from_str(s: &str) -> Result<Self, Self::Err> {
        let x = s
            .split(',')
            .map(|kv| {
                let (k, v) = kv
                    .trim()
                    .split_once('=')
                    .ok_or_else(|| "Missing '=' in bias item".to_owned())?;
                let tid: TokenId = k
                    .trim()
                    .parse()
                    .map_err(|e: std::num::ParseIntError| e.to_string())?;
                let bias: f32 = v
                    .trim()
                    .parse()
                    .map_err(|e: std::num::ParseFloatError| e.to_string())?;
                Result::<_, String>::Ok((tid, bias))
            })
            .collect::<Result<_, _>>()?;
        Ok(TokenBias::new(x))
    }
}

impl std::fmt::Display for TokenBias {
    fn fmt(&self, f: &mut std::fmt::Formatter<'_>) -> std::fmt::Result {
        write!(f, "{:?}", self.0)
    }
}

/// Each variant represents a step within the process of loading the model.
/// These can be used to report progress to the user.
#[derive(Clone, PartialEq, Eq, PartialOrd, Ord, Debug)]
pub enum LoadProgress<'a> {
    /// The hyperparameters have been loaded from the model.
    HyperparametersLoaded(&'a Hyperparameters),
    /// The context has been created.
    ContextSize {
        /// The size of the context.
        bytes: usize,
    },
    /// A part of the model is being loaded.
    PartLoading {
        /// The path to the model part.
        file: &'a Path,
        /// The current part (0-indexed).
        current_part: usize,
        /// The number of total parts.
        total_parts: usize,
    },
    /// A tensor from the current part has been loaded.
    PartTensorLoaded {
        /// The path to the model part.
        file: &'a Path,
        /// The current tensor (0-indexed).
        current_tensor: usize,
        /// The number of total tensors.
        tensor_count: usize,
    },
    /// A model part has finished fully loading.
    PartLoaded {
        /// The path to the model part.
        file: &'a Path,
        /// The number of bytes in the part.
        byte_size: usize,
        /// The number of tensors in the part.
        tensor_count: usize,
    },
}

#[derive(Error, Debug)]
/// Errors encountered during the loading process.
pub enum LoadError {
    #[error("could not open file {path:?}")]
    /// A file failed to open.
    OpenFileFailed {
        /// The original error.
        source: std::io::Error,
        /// The path that failed.
        path: PathBuf,
    },
    #[error("could not create file {path:?}")]
    /// A file failed to be created.
    CreateFileFailed {
        /// The original error.
        source: std::io::Error,
        /// The path that failed.
        path: PathBuf,
    },
    #[error("no parent path for {path:?}")]
    /// There is no parent path for a given path.
    NoParentPath {
        /// The path without a parent.
        path: PathBuf,
    },
    #[error("unable to read exactly {bytes} bytes")]
    /// Reading exactly `bytes` from a file failed.
    ReadExactFailed {
        /// The original error.
        source: std::io::Error,
        /// The number of bytes that were attempted to be read.
        bytes: usize,
    },
    #[error("non-specific I/O error")]
    /// A non-specific IO error.
    IO(#[from] std::io::Error),
    #[error("could not convert bytes to a UTF-8 string")]
    /// One of the strings encountered was not valid UTF-8.
    InvalidUtf8(#[from] std::string::FromUtf8Error),
    #[error("invalid integer conversion")]
    /// One of the integers encountered could not be converted to a more appropriate type.
    InvalidIntegerConversion(#[from] std::num::TryFromIntError),
    #[error("invalid magic number for {path:?}")]
    /// An invalid magic number was encountered during the loading process.
    InvalidMagic {
        /// The path that failed.
        path: PathBuf,
    },
    #[error("invalid file format version {value}")]
    /// The version of the format is not supported by this version of `llama-rs`.
    InvalidFormatVersion {
        /// The version that was encountered.
        value: u32,
    },
    #[error("invalid value {ftype} for `f16` in hyperparameters")]
    /// The `f16` hyperparameter had an invalid value.
    HyperparametersF16Invalid {
        /// The format type that was encountered.
        ftype: u32,
    },
    #[error("unknown tensor `{tensor_name}` in {path:?}")]
    /// The tensor `tensor_name` was encountered during the loading of `path`, but was not seen during
    /// the model prelude.
    UnknownTensor {
        /// The name of the tensor.
        tensor_name: String,
        /// The path that failed.
        path: PathBuf,
    },
    #[error("the tensor `{tensor_name}` has the wrong size in {path:?}")]
    /// The tensor `tensor_name` did not match its expected size.
    TensorWrongSize {
        /// The name of the tensor.
        tensor_name: String,
        /// The path that failed.
        path: PathBuf,
    },
    /// The tensor `tensor_name` did not have the expected format type.
    #[error("invalid ftype {ftype} for tensor `{tensor_name}` in {path:?}")]
    InvalidFtype {
        /// The name of the tensor.
        tensor_name: String,
        /// The format type that was encountered.
        ftype: u32,
        /// The path that failed.
        path: PathBuf,
    },
}

#[derive(Error, Debug)]
/// Errors encountered during the snapshot process.
pub enum SnapshotError {
    /// Arbitrary I/O error.
    #[error("I/O error while reading or writing snapshot")]
    IO(#[from] std::io::Error),
    /// Mismatch between the snapshotted memory and the in-memory memory.
    #[error("could not read snapshot due to size mismatch (self={self_size}, input={input_size})")]
    MemorySizeMismatch {
        /// The size of the session memory in memory.
        self_size: usize,
        /// The size of the session memory in snapshot.
        input_size: usize,
    },
}

=======
>>>>>>> 4938dadd
#[derive(Error, Debug)]
/// Errors encountered during the inferencep rocess.
pub enum InferenceError {
    #[error("an invalid token was encountered during tokenization")]
    /// During tokenization, one of the produced tokens was invalid / zero.
    TokenizationFailed,
    #[error("the context window is full")]
    /// The context window for the model is full.
    ContextFull,
    #[error("reached end of text")]
    /// The model has produced an end of text token, signalling that it thinks that the text should end here.
    ///
    /// Note that this error *can* be ignored and inference can continue, but the results are not guaranteed to be sensical.
    EndOfText,
    #[error("the user-specified callback returned an error")]
    /// The user-specified callback returned an error.
    UserCallback(Box<dyn std::error::Error>),
}

/// Used in a call to `evaluate` to request information from the transformer.
#[derive(Default, Debug, Clone)]
pub struct EvaluateOutputRequest {
    /// Returns all the logits for the provided batch of tokens.
    /// Output shape is `n_batch * n_vocab`.
    pub all_logits: Option<Vec<f32>>,
    /// Returns the embeddings for the provided batch of tokens
    /// Output shape is `n_batch * n_embd`.
    pub embeddings: Option<Vec<f32>>,
<<<<<<< HEAD
}

/// NOTE: The original code relies in promotion rules and automatic cast between
/// int to float. What we do instead is use this macro to convert every term of
/// the multiplication to f64, which should have enough precision bits to hold
/// the final value, then cast to usize. I have observed a discrepancy between
/// the ctx_size found using this code, and the one in llama.cpp. The number for
/// rust ends up being slightly lower, but no "out of memory" errors are
/// reported by ggml.
macro_rules! mulf {
    ($term:expr, $($terms:expr),*) => {
        usize::try_from((($term as f64) $(* ($terms as f64))*) as u64).unwrap()
    };
}

impl Model {
    /// Load the model from `path` with `n_context_tokens` context tokens.
    ///
    /// The status of the loading process will be reported through `load_progress_callback`.
    pub fn load(
        path: impl AsRef<Path>,
        n_context_tokens: usize,
        mut load_progress_callback: impl FnMut(LoadProgress),
    ) -> Result<(Model, Vocabulary), LoadError> {
        use crate::file::{read_bytes_with_len, read_f32, read_i32, read_string, read_u32};
        use std::fs::File;
        use std::io::BufReader;

        let main_path = path.as_ref();

        let mut reader =
            BufReader::new(
                File::open(main_path).map_err(|e| LoadError::OpenFileFailed {
                    source: e,
                    path: main_path.to_owned(),
                })?,
            );

        // Verify magic
        let is_legacy_model: bool = match read_u32(&mut reader)? {
            ggml::FILE_MAGIC => false,
            ggml::FILE_MAGIC_UNVERSIONED => true,
            _ => {
                return Err(LoadError::InvalidMagic {
                    path: main_path.to_owned(),
                })
            }
        };

        // Load format version
        if !is_legacy_model {
            #[allow(unused_variables)]
            let version: u32 = match read_u32(&mut reader)? {
                ggml::FORMAT_VERSION => ggml::FORMAT_VERSION,
                version => return Err(LoadError::InvalidFormatVersion { value: version }),
            };
        }

        // =================
        // Load hyper params
        // =================

        // NOTE: Field order matters! Data is laid out in the file exactly
        // in this order.
        let hparams = Hyperparameters {
            n_vocab: read_i32(&mut reader)?.try_into()?,
            n_ctx: n_context_tokens,
            n_embd: read_i32(&mut reader)?.try_into()?,
            n_mult: read_i32(&mut reader)?.try_into()?,
            n_head: read_i32(&mut reader)?.try_into()?,
            n_layer: read_i32(&mut reader)?.try_into()?,
            n_rot: read_i32(&mut reader)?.try_into()?,
            f16_: read_i32(&mut reader)?.try_into()?,
        };

        let n_ff =
            ((2 * (4 * hparams.n_embd) / 3 + hparams.n_mult - 1) / hparams.n_mult) * hparams.n_mult;

        load_progress_callback(LoadProgress::HyperparametersLoaded(&hparams));

        // ===============
        // Load vocabulary
        // ===============
        let vocab = {
            let mut id_to_token = vec![];
            let mut id_to_token_score = vec![];
            let mut token_to_id = HashMap::new();
            let mut max_token_length = 0;

            for i in 0..hparams.n_vocab {
                let len = read_i32(&mut reader)?;
                let token = read_bytes_with_len(&mut reader, len as usize)?;
                max_token_length = max_token_length.max(token.len());
                id_to_token.push(token.clone());
                token_to_id.insert(token, TokenId::try_from(i)?);

                // Token score, currently unused
                if !is_legacy_model {
                    if let Ok(score) = read_f32(&mut reader) {
                        id_to_token_score.push(score);
                    }
                } else {
                    // Legacy model, set empty score
                    id_to_token_score.push(0.);
                }
            }

            Vocabulary {
                id_to_token,
                id_to_token_score,
                token_to_id,
                max_token_length,
            }
        };

        // for the big tensors, we have the option to store the data in 16-bit
        // floats or quantized in order to save memory and also to speed up the
        // computation
        let wtype = match hparams.f16_ {
            0 => ggml::Type::F32,
            1 => ggml::Type::F16,
            2 => ggml::Type::Q4_0,
            3 => ggml::Type::Q4_1,
            invalid => return Err(LoadError::HyperparametersF16Invalid { ftype: invalid }),
        };

        let n_embd = hparams.n_embd;
        let n_layer = hparams.n_layer;
        let n_vocab = hparams.n_vocab;

        let ctx_size = {
            // Use 64-bit math to prevent overflow.
            let mut ctx_size: usize = 0;

            ctx_size += mulf!(n_embd, n_vocab, ggml::type_sizef(wtype)); // tok_embeddings

            ctx_size += mulf!(n_embd, ggml::type_sizef(ggml::Type::F32)); // norm

            ctx_size += mulf!(n_embd, n_vocab, ggml::type_sizef(wtype)); // output

            ctx_size += mulf!(n_layer, n_embd, ggml::type_sizef(ggml::Type::F32)); // attention_norm

            ctx_size += mulf!(n_layer, n_embd, n_embd, ggml::type_sizef(wtype)); // wq
            ctx_size += mulf!(n_layer, n_embd, n_embd, ggml::type_sizef(wtype)); // wk
            ctx_size += mulf!(n_layer, n_embd, n_embd, ggml::type_sizef(wtype)); // wv
            ctx_size += mulf!(n_layer, n_embd, n_embd, ggml::type_sizef(wtype)); // wo

            ctx_size += mulf!(n_layer, n_embd, ggml::type_sizef(ggml::Type::F32)); // ffn_norm

            ctx_size += mulf!(n_layer, n_ff, n_embd, ggml::type_sizef(wtype)); // w1
            ctx_size += mulf!(n_layer, n_ff, n_embd, ggml::type_sizef(wtype)); // w2
            ctx_size += mulf!(n_layer, n_ff, n_embd, ggml::type_sizef(wtype)); // w3

            ctx_size += (5 + 10 * n_layer) * 256; // object overhead

            load_progress_callback(LoadProgress::ContextSize { bytes: ctx_size });

            ctx_size
        };

        // Initialize the context
        let context = ggml::Context::init(ctx_size);

        let model = {
            let mut tensors = HashMap::new();

            let tok_embeddings = context.new_tensor_2d(wtype, n_embd, n_vocab);
            let norm = context.new_tensor_1d(ggml::Type::F32, n_embd);
            let output = context.new_tensor_2d(wtype, n_embd, n_vocab);

            tensors.insert("tok_embeddings.weight".to_owned(), tok_embeddings.share());
            tensors.insert("norm.weight".to_owned(), norm.share());
            tensors.insert("output.weight".to_owned(), output.share());

            let mut layers = Vec::new();
            for i in 0..n_layer {
                let layer = Layer {
                    attention_norm: context.new_tensor_1d(ggml::Type::F32, n_embd),
                    wq: context.new_tensor_2d(wtype, n_embd, n_embd),
                    wk: context.new_tensor_2d(wtype, n_embd, n_embd),
                    wv: context.new_tensor_2d(wtype, n_embd, n_embd),
                    wo: context.new_tensor_2d(wtype, n_embd, n_embd),
                    ffn_norm: context.new_tensor_1d(ggml::Type::F32, n_embd),
                    w1: context.new_tensor_2d(wtype, n_embd, n_ff),
                    w2: context.new_tensor_2d(wtype, n_ff, n_embd),
                    w3: context.new_tensor_2d(wtype, n_embd, n_ff),
                };

                tensors.insert(
                    format!("layers.{i}.attention_norm.weight"),
                    layer.attention_norm.share(),
                );

                tensors.insert(format!("layers.{i}.attention.wq.weight"), layer.wq.share());
                tensors.insert(format!("layers.{i}.attention.wk.weight"), layer.wk.share());
                tensors.insert(format!("layers.{i}.attention.wv.weight"), layer.wv.share());
                tensors.insert(format!("layers.{i}.attention.wo.weight"), layer.wo.share());

                tensors.insert(
                    format!("layers.{i}.ffn_norm.weight"),
                    layer.ffn_norm.share(),
                );

                tensors.insert(
                    format!("layers.{i}.feed_forward.w1.weight"),
                    layer.w1.share(),
                );
                tensors.insert(
                    format!("layers.{i}.feed_forward.w2.weight"),
                    layer.w2.share(),
                );
                tensors.insert(
                    format!("layers.{i}.feed_forward.w3.weight"),
                    layer.w3.share(),
                );

                layers.push(layer);
            }

            Model {
                hparams,
                tok_embeddings,
                norm,
                output,
                layers,
                tensors,
                _context: context,
            }
        };

        // Close the file, but keep its offset. That way we know how to skip the
        // metadata when loading the parts.
        let file_offset = reader.stream_position()?;
        drop(reader);

        let paths = util::find_all_model_files(main_path)?;
        let n_parts = paths.len();

        for (i, part_path) in paths.into_iter().enumerate() {
            let part_id = i;

            load_progress_callback(LoadProgress::PartLoading {
                file: &part_path,
                current_part: i,
                total_parts: n_parts,
            });

            let mut part_reader = BufReader::new(File::open(&part_path)?);

            // Skip metadata
            part_reader.seek(SeekFrom::Start(file_offset))?;

            let mut total_size = 0;
            let mut n_tensors = 0;

            // Load weights
            loop {
                // NOTE: Implementation from #![feature(buf_read_has_data_left)]
                let is_eof = part_reader.fill_buf().map(|b| b.is_empty())?;

                if is_eof {
                    break;
                }

                let n_dims = usize::try_from(read_i32(&mut part_reader)?)?;
                let length = read_i32(&mut part_reader)?;
                let ftype = read_u32(&mut part_reader)?;

                let mut nelements = 1;
                let mut ne = [1i64, 1i64];

                #[allow(clippy::needless_range_loop)]
                for i in 0..n_dims {
                    ne[i] = read_i32(&mut part_reader)? as i64;
                    nelements *= usize::try_from(ne[i])?;
                }

                let tensor_name = read_string(&mut part_reader, length as usize)?;

                let Some(tensor) = model.tensors.get(&tensor_name)
                    else {
                        return Err(LoadError::UnknownTensor { tensor_name, path: part_path });
                    };

                // split_type = 0: split by columns
                // split_type = 1: split by rows
                //
                // split_type = 0:
                // regex:
                //   - tok_embeddings.*
                //   - layers.*.attention.wo.weight
                //   - layers.*.feed_forward.w2.weight

                // split_type = 1:
                // regex:
                //   - output.*
                //   - layers.*.attention.wq.weight
                //   - layers.*.attention.wk.weight
                //   - layers.*.attention.wv.weight
                //   - layers.*.feed_forward.w1.weight
                //   - layers.*.feed_forward.w3.weight
                #[allow(clippy::if_same_then_else)]
                let split_type = if tensor_name.contains("tok_embeddings") {
                    0
                } else if tensor_name.contains("layers") {
                    if tensor_name.contains("attention.wo.weight") {
                        0
                    } else if tensor_name.contains("feed_forward.w2.weight") {
                        0
                    } else {
                        1
                    }
                } else if tensor_name.contains("output") {
                    1
                } else {
                    0
                };

                if n_dims == 1 {
                    if tensor.nelements() != nelements {
                        return Err(LoadError::TensorWrongSize {
                            tensor_name,
                            path: part_path,
                        });
                    }
                } else if tensor.nelements() / n_parts != nelements {
                    return Err(LoadError::TensorWrongSize {
                        tensor_name,
                        path: part_path,
                    });
                }

                if n_dims == 1 {
                    if tensor.get_ne()[0] != ne[0] || tensor.get_ne()[1] != ne[1] {
                        return Err(LoadError::TensorWrongSize {
                            tensor_name,
                            path: part_path,
                        });
                    }
                } else if split_type == 0 {
                    if tensor.get_ne()[0] / i64::try_from(n_parts)? != ne[0]
                        || tensor.get_ne()[1] != ne[1]
                    {
                        return Err(LoadError::TensorWrongSize {
                            tensor_name,
                            path: part_path,
                        });
                    }
                } else if tensor.get_ne()[0] != ne[0]
                    || tensor.get_ne()[1] / i64::try_from(n_parts)? != ne[1]
                {
                    return Err(LoadError::TensorWrongSize {
                        tensor_name,
                        path: part_path,
                    });
                }

                let bpe = match ftype {
                    0 => ggml::type_size(ggml::Type::F32),
                    1 => ggml::type_size(ggml::Type::F16),
                    2 => {
                        assert_eq!(ne[0] % 64, 0);
                        ggml::type_size(ggml::Type::Q4_0)
                    }
                    3 => {
                        assert_eq!(ne[0] % 64, 0);
                        ggml::type_size(ggml::Type::Q4_1)
                    }
                    _ => {
                        return Err(LoadError::InvalidFtype {
                            tensor_name,
                            ftype,
                            path: part_path,
                        })
                    }
                };

                if n_dims == 1 || n_parts == 1 {
                    if (nelements * bpe) / ggml::blck_size(tensor.get_type()) != tensor.nbytes() {
                        return Err(LoadError::TensorWrongSize {
                            tensor_name,
                            path: part_path,
                        });
                    }

                    if part_id == 0 {
                        // SAFETY: yolo, same as original code
                        let slice = unsafe {
                            let data = tensor.data();
                            std::slice::from_raw_parts_mut(data as *mut u8, tensor.nbytes())
                        };
                        part_reader.read_exact(slice)?;
                    } else {
                        part_reader.seek(SeekFrom::Current(tensor.nbytes() as i64))?;
                    }

                    total_size += tensor.nbytes();
                } else {
                    if (nelements * bpe) / ggml::blck_size(tensor.get_type())
                        != tensor.nbytes() / n_parts
                    {
                        return Err(LoadError::TensorWrongSize {
                            tensor_name,
                            path: part_path,
                        });
                    }

                    if split_type == 0 {
                        let np0 = ne[0];
                        let row_size = (usize::try_from(tensor.get_ne()[0])?
                            / ggml::blck_size(tensor.get_type()))
                            * ggml::type_size(tensor.get_type());

                        assert_eq!(row_size, tensor.get_nb()[1]);

                        for i1 in 0..ne[1] {
                            let offset_row = i1 as usize * row_size;
                            let offset = offset_row
                                + ((part_id * np0 as usize) / ggml::blck_size(tensor.get_type()))
                                    * ggml::type_size(tensor.get_type());
                            // SAFETY: yolo, same as original code
                            unsafe {
                                let ptr = tensor.data().add(offset);
                                let slice = std::slice::from_raw_parts_mut(
                                    ptr as *mut u8,
                                    row_size / n_parts,
                                );
                                part_reader.read_exact(slice)?;
                            }
                        }
                    } else {
                        let np1 = ne[1];
                        let row_size = (usize::try_from(tensor.get_ne()[0])?
                            / ggml::blck_size(tensor.get_type()))
                            * ggml::type_size(tensor.get_type());

                        for i1 in 0..ne[1] {
                            let offset_row = (i1 as usize + part_id * np1 as usize) * row_size;
                            // SAFETY: yolo, same as original code
                            unsafe {
                                let ptr = tensor.data().add(offset_row);
                                let slice =
                                    std::slice::from_raw_parts_mut(ptr as *mut u8, row_size);
                                part_reader.read_exact(slice)?;
                            }
                        }
                    }

                    total_size += tensor.nbytes() / n_parts;
                }

                n_tensors += 1;
                load_progress_callback(LoadProgress::PartTensorLoaded {
                    file: &part_path,
                    current_tensor: n_tensors.try_into()?,
                    tensor_count: model.tensors.len(),
                });
            }

            load_progress_callback(LoadProgress::PartLoaded {
                file: &part_path,
                byte_size: total_size,
                tensor_count: n_tensors.try_into()?,
            });
        }

        Ok((model, vocab))
    }

    /// Starts a new `InferenceSession` for this model.
    pub fn start_session(&self, params: InferenceSessionParameters) -> InferenceSession {
        let Hyperparameters {
            n_ctx,
            n_embd,
            n_layer,
            n_vocab,
            ..
        } = self.hparams;

        let ctx_size = {
            let mut ctx_size = 0;
            ctx_size += mulf!(
                n_ctx,
                n_layer,
                n_embd,
                ggml::type_sizef(params.memory_k_type.into())
            ); // memory_k
            ctx_size += mulf!(
                n_ctx,
                n_layer,
                n_embd,
                ggml::type_sizef(params.memory_v_type.into())
            ); // memory_v
            ctx_size += (5 + 10 * n_layer) * 256; // object overhead
            ctx_size
        };

        let session_ctx = ggml::Context::init(ctx_size);

        // Initialize key + value memory tensors
        let n_mem = n_layer * n_ctx;
        let n_elements = n_embd * n_mem;
        let memory_k = session_ctx.new_tensor_1d(params.memory_k_type.into(), n_elements);
        let memory_v = session_ctx.new_tensor_1d(params.memory_v_type.into(), n_elements);

        InferenceSession {
            _session_ctx: session_ctx,
            memory_size: ctx_size,
            params,
            memory_k,
            memory_v,
            n_past: 0,
            mem_per_token: 0,
            tokens: vec![],
            last_logits: vec![0.0; n_vocab],
            scratch: inference_session_scratch_buffers(),
        }
    }

    /// Evaluates the transformer.
    ///
    /// The provided `output_request` struct lets you specify which additional
    /// data you are interested in fetching from the transformer. Setting a
    /// field to a `Some` value will clear and fill the provided vector with
    /// data. The provided vector will be resized to the exact output size.
    pub fn evaluate(
        &self,
        session: &mut InferenceSession,
        params: &InferenceParameters,
        input_tokens: &[TokenId],
        output_request: &mut EvaluateOutputRequest,
    ) {
        let n = input_tokens.len();
        let n_past = session.n_past;
        let n_threads = params.n_threads;

        let memk_elsize = session.memory_k.element_size();
        let memv_elsize = session.memory_v.element_size();

        let Hyperparameters {
            n_vocab,
            n_ctx,
            n_embd,
            n_mult: _,
            n_head,
            n_layer,
            n_rot,
            f16_: _,
        } = self.hparams;

        // For the first run, we need to guess a maximum buffer size so we can measure
        // the actual memory consumption of the temporary ggml context.
        //
        // These numbers are from `llama.cpp`, and could potentially be more efficient.
        let mut buf_size = {
            let buf_size_mb = if n_layer >= 80 {
                1536
            } else if n_layer >= 60 {
                1280
            } else {
                1024
            };
            buf_size_mb * 1024 * 1024
        };
        if session.mem_per_token > 0 && session.mem_per_token * n > buf_size {
            // add 10% to account for ggml object overhead
            buf_size = (1.1f64 * session.mem_per_token as f64 * n as f64) as usize;
        };
        let ctx0 = ggml::Context::init(buf_size);

        let mut gf = ggml::ComputationGraph::new(n_threads);

        let embd = ctx0.new_tensor_1d(ggml::Type::I32, n);
        unsafe { embd.write_data(bytemuck::cast_slice(input_tokens)) };

        let mut input_layer = ctx0.op_get_rows(&self.tok_embeddings, &embd);

        for il in 0..n_layer {
            let input_self_attention = input_layer.share();
            let mut current: ggml::Tensor;

            ctx0.use_scratch(Some(&mut session.scratch[0]));

            // norm
            {
                current = ctx0.op_rms_norm(&input_layer);

                // cur = attention_norm * cur
                current = ctx0.op_mul(
                    &ctx0.op_repeat(&self.layers[il].attention_norm, &current),
                    &current,
                );
            }

            // self-attention
            {
                // compute Q and K and RoPE them
                let q_current = ctx0.op_rope(
                    &ctx0.op_reshape_3d(
                        &ctx0.op_mul_mat(&self.layers[il].wq, &current),
                        n_embd / n_head,
                        n_head,
                        n,
                    ),
                    n_past,
                    n_rot,
                    0,
                );
                let k_current = ctx0.op_rope(
                    &ctx0.op_reshape_3d(
                        &ctx0.op_mul_mat(&self.layers[il].wk, &current),
                        n_embd / n_head,
                        n_head,
                        n,
                    ),
                    n_past,
                    n_rot,
                    0,
                );

                // store key and value to memory
                {
                    // compute the transposed [N, n_embd] V matrix
                    let v_current = ctx0.op_transpose(&ctx0.op_reshape_2d(
                        &ctx0.op_mul_mat(&self.layers[il].wv, &current),
                        n_embd,
                        n,
                    ));

                    let k = ctx0.op_view_1d(
                        &session.memory_k,
                        n * n_embd,
                        (memk_elsize * n_embd) * (il * n_ctx + n_past),
                    );

                    let v = ctx0.op_view_2d(
                        &session.memory_v,
                        n,
                        n_embd,
                        n_ctx * memv_elsize,
                        (il * n_ctx) * memv_elsize * n_embd + n_past * memv_elsize,
                    );

                    // important: storing RoPE-ed version of K in the KV cache!
                    gf.build_forward_expand(&ctx0.op_cpy(&k_current, &k));
                    gf.build_forward_expand(&ctx0.op_cpy(&v_current, &v));
                }

                let q = ctx0.op_permute(&q_current, 0, 2, 1, 3);

                let k = ctx0.op_permute(
                    &ctx0.op_reshape_3d(
                        &ctx0.op_view_1d(
                            &session.memory_k,
                            (n_past + n) * n_embd,
                            il * n_ctx * memk_elsize * n_embd,
                        ),
                        n_embd / n_head,
                        n_head,
                        n_past + n,
                    ),
                    0,
                    2,
                    1,
                    3,
                );

                // K * Q
                let k_q = ctx0.op_mul_mat(&k, &q);

                // KQ_scaled = KQ / sqrt(n_embd/n_head)
                let k_q_scaled = ctx0.op_scale(
                    &k_q,
                    &ctx0.new_f32(1.0 / f32::sqrt(n_embd as f32 / n_head as f32)),
                );

                // KQ_masked = mask_past(KQ_scaled)
                let k_q_masked = ctx0.op_diag_mask_inf(&k_q_scaled, n_past);

                // KQ = soft_max(KQ_masked)
                let k_q_soft_max = ctx0.op_soft_max(&k_q_masked);

                // split cached V into n_head heads
                let v = ctx0.op_view_3d(
                    &session.memory_v,
                    n_past + n,
                    n_embd / n_head,
                    n_head,
                    n_ctx * memv_elsize,
                    n_ctx * memv_elsize * n_embd / n_head,
                    il * n_ctx * memv_elsize * n_embd,
                );

                let k_q_v = ctx0.op_mul_mat(&v, &k_q_soft_max);

                // KQV_merged = KQV.permute(0, 2, 1, 3)
                let k_q_v_merged = ctx0.op_permute(&k_q_v, 0, 2, 1, 3);

                // cur = KQV_merged.contiguous().view(n_embd, N)
                current = ctx0.op_cpy(
                    &k_q_v_merged,
                    &ctx0.new_tensor_2d(ggml::Type::F32, n_embd, n),
                );

                // projection (no bias)
                current = ctx0.op_mul_mat(&self.layers[il].wo, &current);
            }

            ctx0.use_scratch(Some(&mut session.scratch[1]));

            let input_feed_forward = ctx0.op_add(&current, &input_self_attention);

            // feed-forward network
            {
                // norm
                {
                    current = ctx0.op_rms_norm(&input_feed_forward);

                    // cur = ffn_norm*cur
                    current = ctx0.op_mul(
                        &ctx0.op_repeat(&self.layers[il].ffn_norm, &current),
                        &current,
                    );
                }

                let tmp = ctx0.op_mul_mat(&self.layers[il].w3, &current);

                current = ctx0.op_mul_mat(&self.layers[il].w1, &current);

                // SILU activation
                current = ctx0.op_silu(&current);

                current = ctx0.op_mul(&current, &tmp);

                current = ctx0.op_mul_mat(&self.layers[il].w2, &current);
            }

            current = ctx0.op_add(&current, &input_feed_forward);

            // input for next layer
            input_layer = current;
        }

        ctx0.use_scratch(Some(&mut session.scratch[0]));

        // Used at the end to optionally extract the embeddings.
        let embeddings_tensor;

        // norm
        {
            input_layer = ctx0.op_rms_norm(&input_layer);

            // inpL = norm*inpL
            input_layer = ctx0.op_mul(&ctx0.op_repeat(&self.norm, &input_layer), &input_layer);
            embeddings_tensor = input_layer.share();
        }

        // lm_head
        {
            input_layer = ctx0.op_mul_mat(&self.output, &input_layer);
        }

        ctx0.use_scratch(None);

        // logits -> probs
        // inpL = ctx0.op_soft_max(&inpL);

        // run the computation
        gf.build_forward_expand(&input_layer);
        ctx0.graph_compute(&mut gf);

        // return result for just the last token
        // SAFETY: yolo
        assert_eq!(session.last_logits.len(), n_vocab);
        unsafe {
            input_layer.read_data(
                n_vocab * (n - 1) * std::mem::size_of::<f32>(),
                bytemuck::cast_slice_mut(&mut session.last_logits),
            )
        };

        // Extract logits
        if let Some(all_logits) = &mut output_request.all_logits {
            all_logits.resize(n_vocab * n, 0.0);
            // SAFETY: Tensor data can be read (properly aligned, initialized,
            // data will not be mutated or otherwise aliased during the copy),
            // and we're not reading past the end of the tensor data.
            assert_eq!(input_layer.nelements(), n_vocab * n);
            unsafe {
                input_layer.read_data(0, bytemuck::cast_slice_mut(all_logits));
            }
        }

        // Extract embeddings
        if let Some(embeddings) = &mut output_request.embeddings {
            embeddings.resize(n_embd * n, 0.0);
            // SAFETY: Same rationale as for the "Extract logits" section applies.
            assert_eq!(embeddings_tensor.nelements(), n_embd * n);
            unsafe {
                embeddings_tensor.read_data(0, bytemuck::cast_slice_mut(embeddings));
            }
        }

        // Adjust the required memory per token if we didn't know that already
        if session.mem_per_token == 0 {
            session.mem_per_token = ctx0.used_mem() / n;
        }

        // Adjust n_past to new length.
        session.n_past += input_tokens.len();
    }

    /// Hydrates a previously obtained InferenceSnapshot for this model.
    pub fn session_from_snapshot(
        &self,
        snapshot: InferenceSnapshot,
    ) -> Result<InferenceSession, SnapshotError> {
        let mut session = self.start_session(snapshot.session_params);

        if session.memory_k.nbytes() != snapshot.memory_k.len()
            || session.memory_v.nbytes() != snapshot.memory_v.len()
        {
            return Err(SnapshotError::MemorySizeMismatch {
                self_size: session.memory_k.nbytes() + session.memory_v.nbytes(),
                input_size: snapshot.memory_k.len() + snapshot.memory_v.len(),
            });
        }

        // SAFETY: We have exclusive access to Session, which means no one else
        // should be touching the context's memory. We can write to it because
        // we already checked the size.
        unsafe {
            session.memory_k.write_data(&snapshot.memory_k);
            session.memory_v.write_data(&snapshot.memory_v);
        }

        session.n_past = snapshot.npast;
        session.tokens = snapshot.tokens;
        session.last_logits = snapshot.last_logits;

        Ok(session)
    }
}

impl InferenceSession {
    /// Feed a prompt to the model for this session.
    pub fn feed_prompt<E: std::error::Error + 'static>(
        &mut self,
        model: &Model,
        vocab: &Vocabulary,
        params: &InferenceParameters,
        prompt: &str,
        mut callback: impl FnMut(&[u8]) -> Result<(), E>,
    ) -> Result<(), InferenceError> {
        let beginning_of_sentence = self.n_past == 0;
        let prompt_tokens: Vec<TokenId> = vocab
            .tokenize(prompt, beginning_of_sentence)?
            .iter()
            .map(|(_, tok)| *tok)
            .collect();

        if self.n_past + prompt_tokens.len() >= model.hparams.n_ctx {
            return Err(InferenceError::ContextFull);
        }

        for batch in prompt_tokens.chunks(params.n_batch) {
            model.evaluate(self, params, batch, &mut EvaluateOutputRequest::default());
            for &tk in batch {
                // NOTE: No string ever tokenizes to the end of sentence. So we
                // can just return the id here.
                if let Err(e) = callback(vocab.token(tk as usize)) {
                    return Err(InferenceError::UserCallback(Box::new(e)));
                }

                // Update the tokens for this session
                self.tokens.push(tk);
            }
        }

        Ok(())
    }

    /// Infer the next token for this session.
    pub fn infer_next_token<'v>(
        &mut self,
        model: &Model,
        vocab: &'v Vocabulary,
        params: &InferenceParameters,
        rng: &mut impl rand::Rng,
    ) -> Result<&'v [u8], InferenceError> {
        if self.n_past + 1 >= model.hparams.n_ctx {
            return Err(InferenceError::ContextFull);
        }

        // First, sample the next token, using the stored last_logits;
        let next_token = self.sample_top_p_top_k(params, rng);

        // Update the tokens for this session
        self.tokens.push(next_token);

        // Then, evaluate the network again to compute the new last_logits
        model.evaluate(
            self,
            params,
            &[next_token],
            &mut EvaluateOutputRequest::default(),
        );

        // Return the next token
        if next_token as TokenId == EOT_TOKEN_ID {
            Err(InferenceError::EndOfText)
        } else {
            Ok(vocab.token(next_token as usize))
        }
    }

    // todo: see if we can reduce the arguments here somehow - consolidate model and vocab maybe?
    /// Helper function to run inference with this session and the given model and vocabulary.
    /// The `callback` is called with each new token until inference is complete.
    ///
    /// If `params.play_back_previous_tokens` is specified, this will "play back" all existing tokens in the session.
    #[allow(clippy::too_many_arguments)]
    pub fn inference_with_prompt<E: std::error::Error + 'static>(
        &mut self,
        model: &Model,
        vocab: &Vocabulary,
        params: &InferenceParameters,
        prompt: &str,
        maximum_token_count: Option<usize>,
        rng: &mut impl rand::Rng,
        mut callback: impl FnMut(&str) -> Result<(), E>,
    ) -> Result<InferenceStats, InferenceError> {
        let maximum_token_count = maximum_token_count.unwrap_or(usize::MAX);
        if params.play_back_previous_tokens {
            // "Play back" the existing tokens, so that loading from an inference snapshot works
            // as expected.
            let mut token_utf8_buf = TokenUtf8Buffer::new();
            for token_id in &self.tokens {
                // Buffer the token until it's valid UTF-8, then call the callback.
                if let Some(tokens) = token_utf8_buf.push(vocab.token(*token_id as usize)) {
                    if let Err(e) = callback(&tokens) {
                        return Err(InferenceError::UserCallback(Box::new(e)));
                    }
                }
            }
        }

        let mut stats = InferenceStats::default();

        let start_at = time::SystemTime::now();

        // Feed the initial prompt through the transformer, to update its
        // context window with new data.
        self.feed_prompt(
            model,
            vocab,
            params,
            prompt,
            TokenUtf8Buffer::adapt_callback(&mut callback),
        )?;
        stats.feed_prompt_duration = start_at.elapsed().unwrap();
        stats.prompt_tokens = self.n_past;

        // After the prompt is consumed, sample tokens by repeatedly calling
        // `infer_next_token`. We generate tokens until the model returns an
        // EndOfText token, or we run out of space in the context window,
        // or we reach the specified limit.
        let mut tokens_processed = 0;
        let mut token_utf8_buf = TokenUtf8Buffer::new();
        while tokens_processed < maximum_token_count {
            let token = match self.infer_next_token(model, vocab, params, rng) {
                Ok(token) => token,
                Err(InferenceError::EndOfText) => break,
                Err(e) => return Err(e),
            };

            // Buffer the token until it's valid UTF-8, then call the callback.
            if let Some(tokens) = token_utf8_buf.push(token) {
                if let Err(e) = callback(&tokens) {
                    return Err(InferenceError::UserCallback(Box::new(e)));
                }
            }

            tokens_processed += 1;
        }
        stats.predict_duration = start_at.elapsed().unwrap();
        stats.predict_tokens = self.n_past;

        Ok(stats)
    }

    /// Sample a token using Top-P/Top-K sampling and the last logits from this session.
    pub fn sample_top_p_top_k(
        &self,
        params: &InferenceParameters,
        rng: &mut impl rand::Rng,
    ) -> TokenId {
        let logits = &self.last_logits;
        let n_logits = logits.len();
        let mut logits_id = Vec::<(f32, TokenId)>::with_capacity(n_logits);

        {
            let scale = 1.0 / params.temperature;
            for (i, &logit) in logits.iter().enumerate() {
                let tid = i as TokenId;

                let val = if let Some(logit_override) = params.bias_tokens.get(tid) {
                    logit_override
                } else if self.repetition_penalty_tokens().contains(&(i as TokenId)) {
                    // repetition penalty from CTRL paper (https://arxiv.org/abs/1909.05858)
                    // credit https://github.com/facebookresearch/llama/compare/main...shawwn:llama:main

                    // if score < 0 then repetition penalty has to multiplied to reduce the previous token probability
                    if logits[i] < 0.0 {
                        logit * scale * params.repeat_penalty
                    } else {
                        logit * scale / params.repeat_penalty
                    }
                } else {
                    logit * scale
                };
                logits_id.push((val, tid));
            }
        }

        // find the top K tokens
        {
            logits_id.partial_sort(params.top_k, |a, b| {
                // Sort descending
                b.0.total_cmp(&a.0)
            });
            logits_id.truncate(params.top_k);
        }

        let maxl = logits_id
            .iter()
            .map(|x| x.0)
            .max_by(f32::total_cmp)
            .unwrap();

        // compute probs for the top K tokens
        let mut probs: Vec<f32> = logits_id
            .iter()
            .copied()
            .map(|(k, _)| (k - maxl).exp())
            .collect();
        let sum: f32 = probs.iter().copied().sum();

        // Normalize the probs
        for p in probs.iter_mut() {
            *p /= sum;
        }

        // Top p sampling
        if params.top_p < 1.0 {
            let mut cumsum = 0.0;
            for i in 0..probs.len() {
                cumsum += probs[i];
                if cumsum >= params.top_p {
                    probs.truncate(i + 1);
                    logits_id.truncate(i + 1);
                    break;
                }
            }

            cumsum = 1.0 / cumsum;
            for p in probs.iter_mut() {
                *p *= cumsum;
            }
        }

        let dist = WeightedIndex::new(&probs).expect("WeightedIndex error");
        let idx = dist.sample(rng);

        logits_id[idx].1
    }

    /// Obtains a serializable snapshot of the current inference status. This
    /// can be used to cache the state of the model and store them into a file.
    ///
    /// # Safety
    ///
    /// This function provides raw access to the underlying memory owned by the
    /// ggml context. While the provided `InferenceSnapshotRef` object is alive,
    /// no other methods for this model object should be called.
    pub unsafe fn get_snapshot(&mut self) -> InferenceSnapshotRef<'_> {
        let memory_k = unsafe {
            slice::from_raw_parts(self.memory_k.data() as *mut u8, self.memory_k.nbytes())
        };
        let memory_v = unsafe {
            slice::from_raw_parts(self.memory_v.data() as *mut u8, self.memory_v.nbytes())
        };

        InferenceSnapshotRef {
            npast: self.n_past,
            session_params: self.params,
            tokens: self.tokens.clone(),
            logits: self.last_logits.clone(),
            memory_k,
            memory_v,
        }
    }
}

impl Vocabulary {
    // SentencePiece implementation after https://guillaume-be.github.io/2020-05-30/sentence_piece
    /// Tokenize a `text` with this vocabulary.
    ///
    /// `bos` controls whether a beginning-of-string token should be inserted.
    pub fn tokenize<'a>(
        &'a self,
        text: &str,
        bos: bool,
    ) -> Result<Vec<(&'a [u8], TokenId)>, InferenceError> {
        let len = text.len();

        let mut score = vec![0usize; len + 1];
        let mut prev = vec![TokenId::default(); len + 1];

        for i in 0..len {
            let max_len = (len - i).min(self.max_token_length);
            for sub_len in 1..=max_len {
                let sub = &text.as_bytes()[i..i + sub_len];
                let token = self.token_to_id.get(sub);

                if let Some(token) = token {
                    let token_score = sub.len() * sub.len();
                    let local_score = score[i] + token_score;
                    let next = i + sub_len;

                    if score[next] < local_score {
                        score[next] = local_score;
                        prev[next] = *token;
                    }
                }
            }
        }

        // Backward pass
        let mut res = vec![];
        let mut i = len;
        while i > 0 {
            let token_id = prev[i];
            if token_id == 0 {
                return Err(InferenceError::TokenizationFailed);
            }
            let token = self.id_to_token[token_id as usize].as_slice();
            res.push((token, token_id));
            i -= token.len();
        }

        if bos {
            // TODO: replace with vocab.bos
            res.push((&[], 1));
        }

        // Pieces are in reverse order so correct that
        res.reverse();

        Ok(res)
    }
}

/// Used to buffer incoming tokens until they produce a valid string of UTF-8 text.
///
/// Tokens are *not* valid UTF-8 by themselves. However, the LLM will produce valid UTF-8
/// from multiple tokens. This helps alleviate that issue.
#[derive(Clone, PartialEq, Default)]
pub struct TokenUtf8Buffer(Vec<u8>);
impl TokenUtf8Buffer {
    /// Create a new buffer.
    pub const fn new() -> Self {
        Self(vec![])
    }

    /// Add a token to the buffer. If the buffer contains a valid string of UTF-8 text,
    /// it is returned and the buffer is cleared for next use.
    pub fn push(&mut self, token: &[u8]) -> Option<String> {
        self.0.extend_from_slice(token);
        match std::str::from_utf8(&self.0) {
            Ok(s) => {
                let out = s.to_owned();
                self.0 = vec![];
                Some(out)
            }
            Err(..) => {
                for i in 1..self.0.len() {
                    let slice = &self.0[i..];
                    if slice.is_empty() {
                        break;
                    }

                    if let Ok(s) = std::str::from_utf8(slice) {
                        let out = s.to_owned();
                        self.0 = vec![];
                        return Some(out);
                    }
                }
                None
            }
        }
    }

    /// Adapt a `&str` callback so that it can be used in a `&[u8]` context.
    fn adapt_callback<'a, E: std::error::Error + 'static>(
        mut callback: impl FnMut(&str) -> Result<(), E> + 'a,
    ) -> impl FnMut(&[u8]) -> Result<(), E> + 'a {
        let mut buffer = Self::new();
        move |token| match buffer.push(token) {
            Some(tokens) => callback(&tokens),
            None => Ok(()),
        }
    }
}

#[cfg(test)]
mod tests {
    use super::*;

    #[test]
    fn test_valid_utf8() {
        let mut buffer = TokenUtf8Buffer::new();
        assert_eq!(buffer.push(b"hello").as_deref(), Some("hello"));
        assert_eq!(buffer.push(&[0xE2, 0x82, 0xAC]).as_deref(), Some("€"));
    }

    #[test]
    fn test_partial_utf8() {
        let mut buffer = TokenUtf8Buffer::new();
        assert_eq!(buffer.push(&[0xE2, 0x82]).as_deref(), None);
        assert_eq!(buffer.push(&[0xAC]).as_deref(), Some("€"));
    }

    #[test]
    fn test_invalid_prelude_for_valid_utf8() {
        let mut buffer = TokenUtf8Buffer::new();
        assert_eq!(buffer.push(&[0xD8]).as_deref(), None);
        assert_eq!(buffer.push(&[0xE2, 0x82]).as_deref(), None);
        assert_eq!(buffer.push(&[0xAC]).as_deref(), Some("€"));
    }
=======
>>>>>>> 4938dadd
}<|MERGE_RESOLUTION|>--- conflicted
+++ resolved
@@ -8,13 +8,10 @@
 #[cfg(feature = "quantize")]
 pub mod quantize;
 
-<<<<<<< HEAD
 mod file;
-=======
 mod inference_session;
 mod loader;
 mod model;
->>>>>>> 4938dadd
 mod util;
 mod vocabulary;
 
@@ -69,284 +66,6 @@
     }
 }
 
-<<<<<<< HEAD
-/// Statistics about the inference process.
-#[derive(Debug, Clone, Copy)]
-pub struct InferenceStats {
-    /// How long it took to feed the prompt.
-    pub feed_prompt_duration: std::time::Duration,
-    /// How many tokens the prompt was.
-    pub prompt_tokens: usize,
-    /// How long it took to predict new tokens.
-    pub predict_duration: std::time::Duration,
-    /// The number of predicted tokens.
-    pub predict_tokens: usize,
-}
-
-impl Default for InferenceStats {
-    fn default() -> Self {
-        Self {
-            feed_prompt_duration: std::time::Duration::from_secs(0),
-            prompt_tokens: 0,
-            predict_duration: std::time::Duration::from_secs(0),
-            predict_tokens: 0,
-        }
-    }
-}
-
-impl Display for InferenceStats {
-    fn fmt(&self, f: &mut std::fmt::Formatter) -> std::fmt::Result {
-        write!(
-            f,
-            "feed_prompt_duration: {}ms\nprompt_tokens: {}\npredict_duration: {}ms\npredict_tokens: {}\nper_token_duration: {:.3}ms",
-            self.feed_prompt_duration.as_millis(),
-            self.prompt_tokens,
-            self.predict_duration.as_millis(),
-            self.predict_tokens,
-            (self.predict_duration.as_millis() as f64) / (self.predict_tokens as f64),
-        )
-    }
-}
-
-type TokenId = i32;
-type Token = Vec<u8>;
-type TokenScore = f32;
-
-/// The vocabulary used by a model.
-#[derive(Debug, Clone)]
-pub struct Vocabulary {
-    /// Maps every integer (index) token id to its corresponding token
-    id_to_token: Vec<Token>,
-
-    /// Maps every integer (index) token id to corresponding score
-    #[allow(dead_code)]
-    id_to_token_score: Vec<TokenScore>,
-
-    /// Maps a token to a token id
-    token_to_id: HashMap<Token, TokenId>,
-
-    /// The longest token in this vocabulary
-    max_token_length: usize,
-}
-impl Vocabulary {
-    fn token(&self, idx: usize) -> &[u8] {
-        &self.id_to_token[idx]
-    }
-}
-
-#[derive(Default, Clone, Debug, PartialEq)]
-/// A list of tokens to bias during the process of inferencing.
-///
-/// When a biased token is encountered, the bias will be used
-/// instead of the inferred logit during the sampling process.
-///
-/// This can be used to disable the generation of responses
-/// with specific tokens by setting their corresponding bias
-/// to -1.0.
-pub struct TokenBias(Vec<(TokenId, f32)>);
-
-impl TokenBias {
-    /// Create a [TokenBias] from an existing `Vec`.
-    pub fn new(mut v: Vec<(TokenId, f32)>) -> Self {
-        v.sort_by_cached_key(|(tid, _)| *tid);
-        v.dedup_by_key(|(tid, _)| *tid);
-        Self(v)
-    }
-
-    /// Retrieves the bias for a given token, if available.
-    pub fn get(&self, tid: TokenId) -> Option<f32> {
-        self.0
-            .binary_search_by_key(&tid, |(tid, _)| *tid)
-            .map(|idx| self.0[idx].1)
-            .ok()
-    }
-}
-
-impl FromStr for TokenBias {
-    type Err = String;
-
-    /// A comma separated list of token biases. The list should be in the format
-    /// "TID=BIAS,TID=BIAS" where TID is an integer token ID and BIAS is a
-    /// floating point number.
-    /// For example, "1=-1.0,2=-1.0" sets the bias for token IDs 1
-    /// (start of document) and 2 (end of document) to -1.0 which effectively
-    /// disables the model from generating responses containing those token IDs.
-    fn from_str(s: &str) -> Result<Self, Self::Err> {
-        let x = s
-            .split(',')
-            .map(|kv| {
-                let (k, v) = kv
-                    .trim()
-                    .split_once('=')
-                    .ok_or_else(|| "Missing '=' in bias item".to_owned())?;
-                let tid: TokenId = k
-                    .trim()
-                    .parse()
-                    .map_err(|e: std::num::ParseIntError| e.to_string())?;
-                let bias: f32 = v
-                    .trim()
-                    .parse()
-                    .map_err(|e: std::num::ParseFloatError| e.to_string())?;
-                Result::<_, String>::Ok((tid, bias))
-            })
-            .collect::<Result<_, _>>()?;
-        Ok(TokenBias::new(x))
-    }
-}
-
-impl std::fmt::Display for TokenBias {
-    fn fmt(&self, f: &mut std::fmt::Formatter<'_>) -> std::fmt::Result {
-        write!(f, "{:?}", self.0)
-    }
-}
-
-/// Each variant represents a step within the process of loading the model.
-/// These can be used to report progress to the user.
-#[derive(Clone, PartialEq, Eq, PartialOrd, Ord, Debug)]
-pub enum LoadProgress<'a> {
-    /// The hyperparameters have been loaded from the model.
-    HyperparametersLoaded(&'a Hyperparameters),
-    /// The context has been created.
-    ContextSize {
-        /// The size of the context.
-        bytes: usize,
-    },
-    /// A part of the model is being loaded.
-    PartLoading {
-        /// The path to the model part.
-        file: &'a Path,
-        /// The current part (0-indexed).
-        current_part: usize,
-        /// The number of total parts.
-        total_parts: usize,
-    },
-    /// A tensor from the current part has been loaded.
-    PartTensorLoaded {
-        /// The path to the model part.
-        file: &'a Path,
-        /// The current tensor (0-indexed).
-        current_tensor: usize,
-        /// The number of total tensors.
-        tensor_count: usize,
-    },
-    /// A model part has finished fully loading.
-    PartLoaded {
-        /// The path to the model part.
-        file: &'a Path,
-        /// The number of bytes in the part.
-        byte_size: usize,
-        /// The number of tensors in the part.
-        tensor_count: usize,
-    },
-}
-
-#[derive(Error, Debug)]
-/// Errors encountered during the loading process.
-pub enum LoadError {
-    #[error("could not open file {path:?}")]
-    /// A file failed to open.
-    OpenFileFailed {
-        /// The original error.
-        source: std::io::Error,
-        /// The path that failed.
-        path: PathBuf,
-    },
-    #[error("could not create file {path:?}")]
-    /// A file failed to be created.
-    CreateFileFailed {
-        /// The original error.
-        source: std::io::Error,
-        /// The path that failed.
-        path: PathBuf,
-    },
-    #[error("no parent path for {path:?}")]
-    /// There is no parent path for a given path.
-    NoParentPath {
-        /// The path without a parent.
-        path: PathBuf,
-    },
-    #[error("unable to read exactly {bytes} bytes")]
-    /// Reading exactly `bytes` from a file failed.
-    ReadExactFailed {
-        /// The original error.
-        source: std::io::Error,
-        /// The number of bytes that were attempted to be read.
-        bytes: usize,
-    },
-    #[error("non-specific I/O error")]
-    /// A non-specific IO error.
-    IO(#[from] std::io::Error),
-    #[error("could not convert bytes to a UTF-8 string")]
-    /// One of the strings encountered was not valid UTF-8.
-    InvalidUtf8(#[from] std::string::FromUtf8Error),
-    #[error("invalid integer conversion")]
-    /// One of the integers encountered could not be converted to a more appropriate type.
-    InvalidIntegerConversion(#[from] std::num::TryFromIntError),
-    #[error("invalid magic number for {path:?}")]
-    /// An invalid magic number was encountered during the loading process.
-    InvalidMagic {
-        /// The path that failed.
-        path: PathBuf,
-    },
-    #[error("invalid file format version {value}")]
-    /// The version of the format is not supported by this version of `llama-rs`.
-    InvalidFormatVersion {
-        /// The version that was encountered.
-        value: u32,
-    },
-    #[error("invalid value {ftype} for `f16` in hyperparameters")]
-    /// The `f16` hyperparameter had an invalid value.
-    HyperparametersF16Invalid {
-        /// The format type that was encountered.
-        ftype: u32,
-    },
-    #[error("unknown tensor `{tensor_name}` in {path:?}")]
-    /// The tensor `tensor_name` was encountered during the loading of `path`, but was not seen during
-    /// the model prelude.
-    UnknownTensor {
-        /// The name of the tensor.
-        tensor_name: String,
-        /// The path that failed.
-        path: PathBuf,
-    },
-    #[error("the tensor `{tensor_name}` has the wrong size in {path:?}")]
-    /// The tensor `tensor_name` did not match its expected size.
-    TensorWrongSize {
-        /// The name of the tensor.
-        tensor_name: String,
-        /// The path that failed.
-        path: PathBuf,
-    },
-    /// The tensor `tensor_name` did not have the expected format type.
-    #[error("invalid ftype {ftype} for tensor `{tensor_name}` in {path:?}")]
-    InvalidFtype {
-        /// The name of the tensor.
-        tensor_name: String,
-        /// The format type that was encountered.
-        ftype: u32,
-        /// The path that failed.
-        path: PathBuf,
-    },
-}
-
-#[derive(Error, Debug)]
-/// Errors encountered during the snapshot process.
-pub enum SnapshotError {
-    /// Arbitrary I/O error.
-    #[error("I/O error while reading or writing snapshot")]
-    IO(#[from] std::io::Error),
-    /// Mismatch between the snapshotted memory and the in-memory memory.
-    #[error("could not read snapshot due to size mismatch (self={self_size}, input={input_size})")]
-    MemorySizeMismatch {
-        /// The size of the session memory in memory.
-        self_size: usize,
-        /// The size of the session memory in snapshot.
-        input_size: usize,
-    },
-}
-
-=======
->>>>>>> 4938dadd
 #[derive(Error, Debug)]
 /// Errors encountered during the inferencep rocess.
 pub enum InferenceError {
@@ -375,1247 +94,4 @@
     /// Returns the embeddings for the provided batch of tokens
     /// Output shape is `n_batch * n_embd`.
     pub embeddings: Option<Vec<f32>>,
-<<<<<<< HEAD
-}
-
-/// NOTE: The original code relies in promotion rules and automatic cast between
-/// int to float. What we do instead is use this macro to convert every term of
-/// the multiplication to f64, which should have enough precision bits to hold
-/// the final value, then cast to usize. I have observed a discrepancy between
-/// the ctx_size found using this code, and the one in llama.cpp. The number for
-/// rust ends up being slightly lower, but no "out of memory" errors are
-/// reported by ggml.
-macro_rules! mulf {
-    ($term:expr, $($terms:expr),*) => {
-        usize::try_from((($term as f64) $(* ($terms as f64))*) as u64).unwrap()
-    };
-}
-
-impl Model {
-    /// Load the model from `path` with `n_context_tokens` context tokens.
-    ///
-    /// The status of the loading process will be reported through `load_progress_callback`.
-    pub fn load(
-        path: impl AsRef<Path>,
-        n_context_tokens: usize,
-        mut load_progress_callback: impl FnMut(LoadProgress),
-    ) -> Result<(Model, Vocabulary), LoadError> {
-        use crate::file::{read_bytes_with_len, read_f32, read_i32, read_string, read_u32};
-        use std::fs::File;
-        use std::io::BufReader;
-
-        let main_path = path.as_ref();
-
-        let mut reader =
-            BufReader::new(
-                File::open(main_path).map_err(|e| LoadError::OpenFileFailed {
-                    source: e,
-                    path: main_path.to_owned(),
-                })?,
-            );
-
-        // Verify magic
-        let is_legacy_model: bool = match read_u32(&mut reader)? {
-            ggml::FILE_MAGIC => false,
-            ggml::FILE_MAGIC_UNVERSIONED => true,
-            _ => {
-                return Err(LoadError::InvalidMagic {
-                    path: main_path.to_owned(),
-                })
-            }
-        };
-
-        // Load format version
-        if !is_legacy_model {
-            #[allow(unused_variables)]
-            let version: u32 = match read_u32(&mut reader)? {
-                ggml::FORMAT_VERSION => ggml::FORMAT_VERSION,
-                version => return Err(LoadError::InvalidFormatVersion { value: version }),
-            };
-        }
-
-        // =================
-        // Load hyper params
-        // =================
-
-        // NOTE: Field order matters! Data is laid out in the file exactly
-        // in this order.
-        let hparams = Hyperparameters {
-            n_vocab: read_i32(&mut reader)?.try_into()?,
-            n_ctx: n_context_tokens,
-            n_embd: read_i32(&mut reader)?.try_into()?,
-            n_mult: read_i32(&mut reader)?.try_into()?,
-            n_head: read_i32(&mut reader)?.try_into()?,
-            n_layer: read_i32(&mut reader)?.try_into()?,
-            n_rot: read_i32(&mut reader)?.try_into()?,
-            f16_: read_i32(&mut reader)?.try_into()?,
-        };
-
-        let n_ff =
-            ((2 * (4 * hparams.n_embd) / 3 + hparams.n_mult - 1) / hparams.n_mult) * hparams.n_mult;
-
-        load_progress_callback(LoadProgress::HyperparametersLoaded(&hparams));
-
-        // ===============
-        // Load vocabulary
-        // ===============
-        let vocab = {
-            let mut id_to_token = vec![];
-            let mut id_to_token_score = vec![];
-            let mut token_to_id = HashMap::new();
-            let mut max_token_length = 0;
-
-            for i in 0..hparams.n_vocab {
-                let len = read_i32(&mut reader)?;
-                let token = read_bytes_with_len(&mut reader, len as usize)?;
-                max_token_length = max_token_length.max(token.len());
-                id_to_token.push(token.clone());
-                token_to_id.insert(token, TokenId::try_from(i)?);
-
-                // Token score, currently unused
-                if !is_legacy_model {
-                    if let Ok(score) = read_f32(&mut reader) {
-                        id_to_token_score.push(score);
-                    }
-                } else {
-                    // Legacy model, set empty score
-                    id_to_token_score.push(0.);
-                }
-            }
-
-            Vocabulary {
-                id_to_token,
-                id_to_token_score,
-                token_to_id,
-                max_token_length,
-            }
-        };
-
-        // for the big tensors, we have the option to store the data in 16-bit
-        // floats or quantized in order to save memory and also to speed up the
-        // computation
-        let wtype = match hparams.f16_ {
-            0 => ggml::Type::F32,
-            1 => ggml::Type::F16,
-            2 => ggml::Type::Q4_0,
-            3 => ggml::Type::Q4_1,
-            invalid => return Err(LoadError::HyperparametersF16Invalid { ftype: invalid }),
-        };
-
-        let n_embd = hparams.n_embd;
-        let n_layer = hparams.n_layer;
-        let n_vocab = hparams.n_vocab;
-
-        let ctx_size = {
-            // Use 64-bit math to prevent overflow.
-            let mut ctx_size: usize = 0;
-
-            ctx_size += mulf!(n_embd, n_vocab, ggml::type_sizef(wtype)); // tok_embeddings
-
-            ctx_size += mulf!(n_embd, ggml::type_sizef(ggml::Type::F32)); // norm
-
-            ctx_size += mulf!(n_embd, n_vocab, ggml::type_sizef(wtype)); // output
-
-            ctx_size += mulf!(n_layer, n_embd, ggml::type_sizef(ggml::Type::F32)); // attention_norm
-
-            ctx_size += mulf!(n_layer, n_embd, n_embd, ggml::type_sizef(wtype)); // wq
-            ctx_size += mulf!(n_layer, n_embd, n_embd, ggml::type_sizef(wtype)); // wk
-            ctx_size += mulf!(n_layer, n_embd, n_embd, ggml::type_sizef(wtype)); // wv
-            ctx_size += mulf!(n_layer, n_embd, n_embd, ggml::type_sizef(wtype)); // wo
-
-            ctx_size += mulf!(n_layer, n_embd, ggml::type_sizef(ggml::Type::F32)); // ffn_norm
-
-            ctx_size += mulf!(n_layer, n_ff, n_embd, ggml::type_sizef(wtype)); // w1
-            ctx_size += mulf!(n_layer, n_ff, n_embd, ggml::type_sizef(wtype)); // w2
-            ctx_size += mulf!(n_layer, n_ff, n_embd, ggml::type_sizef(wtype)); // w3
-
-            ctx_size += (5 + 10 * n_layer) * 256; // object overhead
-
-            load_progress_callback(LoadProgress::ContextSize { bytes: ctx_size });
-
-            ctx_size
-        };
-
-        // Initialize the context
-        let context = ggml::Context::init(ctx_size);
-
-        let model = {
-            let mut tensors = HashMap::new();
-
-            let tok_embeddings = context.new_tensor_2d(wtype, n_embd, n_vocab);
-            let norm = context.new_tensor_1d(ggml::Type::F32, n_embd);
-            let output = context.new_tensor_2d(wtype, n_embd, n_vocab);
-
-            tensors.insert("tok_embeddings.weight".to_owned(), tok_embeddings.share());
-            tensors.insert("norm.weight".to_owned(), norm.share());
-            tensors.insert("output.weight".to_owned(), output.share());
-
-            let mut layers = Vec::new();
-            for i in 0..n_layer {
-                let layer = Layer {
-                    attention_norm: context.new_tensor_1d(ggml::Type::F32, n_embd),
-                    wq: context.new_tensor_2d(wtype, n_embd, n_embd),
-                    wk: context.new_tensor_2d(wtype, n_embd, n_embd),
-                    wv: context.new_tensor_2d(wtype, n_embd, n_embd),
-                    wo: context.new_tensor_2d(wtype, n_embd, n_embd),
-                    ffn_norm: context.new_tensor_1d(ggml::Type::F32, n_embd),
-                    w1: context.new_tensor_2d(wtype, n_embd, n_ff),
-                    w2: context.new_tensor_2d(wtype, n_ff, n_embd),
-                    w3: context.new_tensor_2d(wtype, n_embd, n_ff),
-                };
-
-                tensors.insert(
-                    format!("layers.{i}.attention_norm.weight"),
-                    layer.attention_norm.share(),
-                );
-
-                tensors.insert(format!("layers.{i}.attention.wq.weight"), layer.wq.share());
-                tensors.insert(format!("layers.{i}.attention.wk.weight"), layer.wk.share());
-                tensors.insert(format!("layers.{i}.attention.wv.weight"), layer.wv.share());
-                tensors.insert(format!("layers.{i}.attention.wo.weight"), layer.wo.share());
-
-                tensors.insert(
-                    format!("layers.{i}.ffn_norm.weight"),
-                    layer.ffn_norm.share(),
-                );
-
-                tensors.insert(
-                    format!("layers.{i}.feed_forward.w1.weight"),
-                    layer.w1.share(),
-                );
-                tensors.insert(
-                    format!("layers.{i}.feed_forward.w2.weight"),
-                    layer.w2.share(),
-                );
-                tensors.insert(
-                    format!("layers.{i}.feed_forward.w3.weight"),
-                    layer.w3.share(),
-                );
-
-                layers.push(layer);
-            }
-
-            Model {
-                hparams,
-                tok_embeddings,
-                norm,
-                output,
-                layers,
-                tensors,
-                _context: context,
-            }
-        };
-
-        // Close the file, but keep its offset. That way we know how to skip the
-        // metadata when loading the parts.
-        let file_offset = reader.stream_position()?;
-        drop(reader);
-
-        let paths = util::find_all_model_files(main_path)?;
-        let n_parts = paths.len();
-
-        for (i, part_path) in paths.into_iter().enumerate() {
-            let part_id = i;
-
-            load_progress_callback(LoadProgress::PartLoading {
-                file: &part_path,
-                current_part: i,
-                total_parts: n_parts,
-            });
-
-            let mut part_reader = BufReader::new(File::open(&part_path)?);
-
-            // Skip metadata
-            part_reader.seek(SeekFrom::Start(file_offset))?;
-
-            let mut total_size = 0;
-            let mut n_tensors = 0;
-
-            // Load weights
-            loop {
-                // NOTE: Implementation from #![feature(buf_read_has_data_left)]
-                let is_eof = part_reader.fill_buf().map(|b| b.is_empty())?;
-
-                if is_eof {
-                    break;
-                }
-
-                let n_dims = usize::try_from(read_i32(&mut part_reader)?)?;
-                let length = read_i32(&mut part_reader)?;
-                let ftype = read_u32(&mut part_reader)?;
-
-                let mut nelements = 1;
-                let mut ne = [1i64, 1i64];
-
-                #[allow(clippy::needless_range_loop)]
-                for i in 0..n_dims {
-                    ne[i] = read_i32(&mut part_reader)? as i64;
-                    nelements *= usize::try_from(ne[i])?;
-                }
-
-                let tensor_name = read_string(&mut part_reader, length as usize)?;
-
-                let Some(tensor) = model.tensors.get(&tensor_name)
-                    else {
-                        return Err(LoadError::UnknownTensor { tensor_name, path: part_path });
-                    };
-
-                // split_type = 0: split by columns
-                // split_type = 1: split by rows
-                //
-                // split_type = 0:
-                // regex:
-                //   - tok_embeddings.*
-                //   - layers.*.attention.wo.weight
-                //   - layers.*.feed_forward.w2.weight
-
-                // split_type = 1:
-                // regex:
-                //   - output.*
-                //   - layers.*.attention.wq.weight
-                //   - layers.*.attention.wk.weight
-                //   - layers.*.attention.wv.weight
-                //   - layers.*.feed_forward.w1.weight
-                //   - layers.*.feed_forward.w3.weight
-                #[allow(clippy::if_same_then_else)]
-                let split_type = if tensor_name.contains("tok_embeddings") {
-                    0
-                } else if tensor_name.contains("layers") {
-                    if tensor_name.contains("attention.wo.weight") {
-                        0
-                    } else if tensor_name.contains("feed_forward.w2.weight") {
-                        0
-                    } else {
-                        1
-                    }
-                } else if tensor_name.contains("output") {
-                    1
-                } else {
-                    0
-                };
-
-                if n_dims == 1 {
-                    if tensor.nelements() != nelements {
-                        return Err(LoadError::TensorWrongSize {
-                            tensor_name,
-                            path: part_path,
-                        });
-                    }
-                } else if tensor.nelements() / n_parts != nelements {
-                    return Err(LoadError::TensorWrongSize {
-                        tensor_name,
-                        path: part_path,
-                    });
-                }
-
-                if n_dims == 1 {
-                    if tensor.get_ne()[0] != ne[0] || tensor.get_ne()[1] != ne[1] {
-                        return Err(LoadError::TensorWrongSize {
-                            tensor_name,
-                            path: part_path,
-                        });
-                    }
-                } else if split_type == 0 {
-                    if tensor.get_ne()[0] / i64::try_from(n_parts)? != ne[0]
-                        || tensor.get_ne()[1] != ne[1]
-                    {
-                        return Err(LoadError::TensorWrongSize {
-                            tensor_name,
-                            path: part_path,
-                        });
-                    }
-                } else if tensor.get_ne()[0] != ne[0]
-                    || tensor.get_ne()[1] / i64::try_from(n_parts)? != ne[1]
-                {
-                    return Err(LoadError::TensorWrongSize {
-                        tensor_name,
-                        path: part_path,
-                    });
-                }
-
-                let bpe = match ftype {
-                    0 => ggml::type_size(ggml::Type::F32),
-                    1 => ggml::type_size(ggml::Type::F16),
-                    2 => {
-                        assert_eq!(ne[0] % 64, 0);
-                        ggml::type_size(ggml::Type::Q4_0)
-                    }
-                    3 => {
-                        assert_eq!(ne[0] % 64, 0);
-                        ggml::type_size(ggml::Type::Q4_1)
-                    }
-                    _ => {
-                        return Err(LoadError::InvalidFtype {
-                            tensor_name,
-                            ftype,
-                            path: part_path,
-                        })
-                    }
-                };
-
-                if n_dims == 1 || n_parts == 1 {
-                    if (nelements * bpe) / ggml::blck_size(tensor.get_type()) != tensor.nbytes() {
-                        return Err(LoadError::TensorWrongSize {
-                            tensor_name,
-                            path: part_path,
-                        });
-                    }
-
-                    if part_id == 0 {
-                        // SAFETY: yolo, same as original code
-                        let slice = unsafe {
-                            let data = tensor.data();
-                            std::slice::from_raw_parts_mut(data as *mut u8, tensor.nbytes())
-                        };
-                        part_reader.read_exact(slice)?;
-                    } else {
-                        part_reader.seek(SeekFrom::Current(tensor.nbytes() as i64))?;
-                    }
-
-                    total_size += tensor.nbytes();
-                } else {
-                    if (nelements * bpe) / ggml::blck_size(tensor.get_type())
-                        != tensor.nbytes() / n_parts
-                    {
-                        return Err(LoadError::TensorWrongSize {
-                            tensor_name,
-                            path: part_path,
-                        });
-                    }
-
-                    if split_type == 0 {
-                        let np0 = ne[0];
-                        let row_size = (usize::try_from(tensor.get_ne()[0])?
-                            / ggml::blck_size(tensor.get_type()))
-                            * ggml::type_size(tensor.get_type());
-
-                        assert_eq!(row_size, tensor.get_nb()[1]);
-
-                        for i1 in 0..ne[1] {
-                            let offset_row = i1 as usize * row_size;
-                            let offset = offset_row
-                                + ((part_id * np0 as usize) / ggml::blck_size(tensor.get_type()))
-                                    * ggml::type_size(tensor.get_type());
-                            // SAFETY: yolo, same as original code
-                            unsafe {
-                                let ptr = tensor.data().add(offset);
-                                let slice = std::slice::from_raw_parts_mut(
-                                    ptr as *mut u8,
-                                    row_size / n_parts,
-                                );
-                                part_reader.read_exact(slice)?;
-                            }
-                        }
-                    } else {
-                        let np1 = ne[1];
-                        let row_size = (usize::try_from(tensor.get_ne()[0])?
-                            / ggml::blck_size(tensor.get_type()))
-                            * ggml::type_size(tensor.get_type());
-
-                        for i1 in 0..ne[1] {
-                            let offset_row = (i1 as usize + part_id * np1 as usize) * row_size;
-                            // SAFETY: yolo, same as original code
-                            unsafe {
-                                let ptr = tensor.data().add(offset_row);
-                                let slice =
-                                    std::slice::from_raw_parts_mut(ptr as *mut u8, row_size);
-                                part_reader.read_exact(slice)?;
-                            }
-                        }
-                    }
-
-                    total_size += tensor.nbytes() / n_parts;
-                }
-
-                n_tensors += 1;
-                load_progress_callback(LoadProgress::PartTensorLoaded {
-                    file: &part_path,
-                    current_tensor: n_tensors.try_into()?,
-                    tensor_count: model.tensors.len(),
-                });
-            }
-
-            load_progress_callback(LoadProgress::PartLoaded {
-                file: &part_path,
-                byte_size: total_size,
-                tensor_count: n_tensors.try_into()?,
-            });
-        }
-
-        Ok((model, vocab))
-    }
-
-    /// Starts a new `InferenceSession` for this model.
-    pub fn start_session(&self, params: InferenceSessionParameters) -> InferenceSession {
-        let Hyperparameters {
-            n_ctx,
-            n_embd,
-            n_layer,
-            n_vocab,
-            ..
-        } = self.hparams;
-
-        let ctx_size = {
-            let mut ctx_size = 0;
-            ctx_size += mulf!(
-                n_ctx,
-                n_layer,
-                n_embd,
-                ggml::type_sizef(params.memory_k_type.into())
-            ); // memory_k
-            ctx_size += mulf!(
-                n_ctx,
-                n_layer,
-                n_embd,
-                ggml::type_sizef(params.memory_v_type.into())
-            ); // memory_v
-            ctx_size += (5 + 10 * n_layer) * 256; // object overhead
-            ctx_size
-        };
-
-        let session_ctx = ggml::Context::init(ctx_size);
-
-        // Initialize key + value memory tensors
-        let n_mem = n_layer * n_ctx;
-        let n_elements = n_embd * n_mem;
-        let memory_k = session_ctx.new_tensor_1d(params.memory_k_type.into(), n_elements);
-        let memory_v = session_ctx.new_tensor_1d(params.memory_v_type.into(), n_elements);
-
-        InferenceSession {
-            _session_ctx: session_ctx,
-            memory_size: ctx_size,
-            params,
-            memory_k,
-            memory_v,
-            n_past: 0,
-            mem_per_token: 0,
-            tokens: vec![],
-            last_logits: vec![0.0; n_vocab],
-            scratch: inference_session_scratch_buffers(),
-        }
-    }
-
-    /// Evaluates the transformer.
-    ///
-    /// The provided `output_request` struct lets you specify which additional
-    /// data you are interested in fetching from the transformer. Setting a
-    /// field to a `Some` value will clear and fill the provided vector with
-    /// data. The provided vector will be resized to the exact output size.
-    pub fn evaluate(
-        &self,
-        session: &mut InferenceSession,
-        params: &InferenceParameters,
-        input_tokens: &[TokenId],
-        output_request: &mut EvaluateOutputRequest,
-    ) {
-        let n = input_tokens.len();
-        let n_past = session.n_past;
-        let n_threads = params.n_threads;
-
-        let memk_elsize = session.memory_k.element_size();
-        let memv_elsize = session.memory_v.element_size();
-
-        let Hyperparameters {
-            n_vocab,
-            n_ctx,
-            n_embd,
-            n_mult: _,
-            n_head,
-            n_layer,
-            n_rot,
-            f16_: _,
-        } = self.hparams;
-
-        // For the first run, we need to guess a maximum buffer size so we can measure
-        // the actual memory consumption of the temporary ggml context.
-        //
-        // These numbers are from `llama.cpp`, and could potentially be more efficient.
-        let mut buf_size = {
-            let buf_size_mb = if n_layer >= 80 {
-                1536
-            } else if n_layer >= 60 {
-                1280
-            } else {
-                1024
-            };
-            buf_size_mb * 1024 * 1024
-        };
-        if session.mem_per_token > 0 && session.mem_per_token * n > buf_size {
-            // add 10% to account for ggml object overhead
-            buf_size = (1.1f64 * session.mem_per_token as f64 * n as f64) as usize;
-        };
-        let ctx0 = ggml::Context::init(buf_size);
-
-        let mut gf = ggml::ComputationGraph::new(n_threads);
-
-        let embd = ctx0.new_tensor_1d(ggml::Type::I32, n);
-        unsafe { embd.write_data(bytemuck::cast_slice(input_tokens)) };
-
-        let mut input_layer = ctx0.op_get_rows(&self.tok_embeddings, &embd);
-
-        for il in 0..n_layer {
-            let input_self_attention = input_layer.share();
-            let mut current: ggml::Tensor;
-
-            ctx0.use_scratch(Some(&mut session.scratch[0]));
-
-            // norm
-            {
-                current = ctx0.op_rms_norm(&input_layer);
-
-                // cur = attention_norm * cur
-                current = ctx0.op_mul(
-                    &ctx0.op_repeat(&self.layers[il].attention_norm, &current),
-                    &current,
-                );
-            }
-
-            // self-attention
-            {
-                // compute Q and K and RoPE them
-                let q_current = ctx0.op_rope(
-                    &ctx0.op_reshape_3d(
-                        &ctx0.op_mul_mat(&self.layers[il].wq, &current),
-                        n_embd / n_head,
-                        n_head,
-                        n,
-                    ),
-                    n_past,
-                    n_rot,
-                    0,
-                );
-                let k_current = ctx0.op_rope(
-                    &ctx0.op_reshape_3d(
-                        &ctx0.op_mul_mat(&self.layers[il].wk, &current),
-                        n_embd / n_head,
-                        n_head,
-                        n,
-                    ),
-                    n_past,
-                    n_rot,
-                    0,
-                );
-
-                // store key and value to memory
-                {
-                    // compute the transposed [N, n_embd] V matrix
-                    let v_current = ctx0.op_transpose(&ctx0.op_reshape_2d(
-                        &ctx0.op_mul_mat(&self.layers[il].wv, &current),
-                        n_embd,
-                        n,
-                    ));
-
-                    let k = ctx0.op_view_1d(
-                        &session.memory_k,
-                        n * n_embd,
-                        (memk_elsize * n_embd) * (il * n_ctx + n_past),
-                    );
-
-                    let v = ctx0.op_view_2d(
-                        &session.memory_v,
-                        n,
-                        n_embd,
-                        n_ctx * memv_elsize,
-                        (il * n_ctx) * memv_elsize * n_embd + n_past * memv_elsize,
-                    );
-
-                    // important: storing RoPE-ed version of K in the KV cache!
-                    gf.build_forward_expand(&ctx0.op_cpy(&k_current, &k));
-                    gf.build_forward_expand(&ctx0.op_cpy(&v_current, &v));
-                }
-
-                let q = ctx0.op_permute(&q_current, 0, 2, 1, 3);
-
-                let k = ctx0.op_permute(
-                    &ctx0.op_reshape_3d(
-                        &ctx0.op_view_1d(
-                            &session.memory_k,
-                            (n_past + n) * n_embd,
-                            il * n_ctx * memk_elsize * n_embd,
-                        ),
-                        n_embd / n_head,
-                        n_head,
-                        n_past + n,
-                    ),
-                    0,
-                    2,
-                    1,
-                    3,
-                );
-
-                // K * Q
-                let k_q = ctx0.op_mul_mat(&k, &q);
-
-                // KQ_scaled = KQ / sqrt(n_embd/n_head)
-                let k_q_scaled = ctx0.op_scale(
-                    &k_q,
-                    &ctx0.new_f32(1.0 / f32::sqrt(n_embd as f32 / n_head as f32)),
-                );
-
-                // KQ_masked = mask_past(KQ_scaled)
-                let k_q_masked = ctx0.op_diag_mask_inf(&k_q_scaled, n_past);
-
-                // KQ = soft_max(KQ_masked)
-                let k_q_soft_max = ctx0.op_soft_max(&k_q_masked);
-
-                // split cached V into n_head heads
-                let v = ctx0.op_view_3d(
-                    &session.memory_v,
-                    n_past + n,
-                    n_embd / n_head,
-                    n_head,
-                    n_ctx * memv_elsize,
-                    n_ctx * memv_elsize * n_embd / n_head,
-                    il * n_ctx * memv_elsize * n_embd,
-                );
-
-                let k_q_v = ctx0.op_mul_mat(&v, &k_q_soft_max);
-
-                // KQV_merged = KQV.permute(0, 2, 1, 3)
-                let k_q_v_merged = ctx0.op_permute(&k_q_v, 0, 2, 1, 3);
-
-                // cur = KQV_merged.contiguous().view(n_embd, N)
-                current = ctx0.op_cpy(
-                    &k_q_v_merged,
-                    &ctx0.new_tensor_2d(ggml::Type::F32, n_embd, n),
-                );
-
-                // projection (no bias)
-                current = ctx0.op_mul_mat(&self.layers[il].wo, &current);
-            }
-
-            ctx0.use_scratch(Some(&mut session.scratch[1]));
-
-            let input_feed_forward = ctx0.op_add(&current, &input_self_attention);
-
-            // feed-forward network
-            {
-                // norm
-                {
-                    current = ctx0.op_rms_norm(&input_feed_forward);
-
-                    // cur = ffn_norm*cur
-                    current = ctx0.op_mul(
-                        &ctx0.op_repeat(&self.layers[il].ffn_norm, &current),
-                        &current,
-                    );
-                }
-
-                let tmp = ctx0.op_mul_mat(&self.layers[il].w3, &current);
-
-                current = ctx0.op_mul_mat(&self.layers[il].w1, &current);
-
-                // SILU activation
-                current = ctx0.op_silu(&current);
-
-                current = ctx0.op_mul(&current, &tmp);
-
-                current = ctx0.op_mul_mat(&self.layers[il].w2, &current);
-            }
-
-            current = ctx0.op_add(&current, &input_feed_forward);
-
-            // input for next layer
-            input_layer = current;
-        }
-
-        ctx0.use_scratch(Some(&mut session.scratch[0]));
-
-        // Used at the end to optionally extract the embeddings.
-        let embeddings_tensor;
-
-        // norm
-        {
-            input_layer = ctx0.op_rms_norm(&input_layer);
-
-            // inpL = norm*inpL
-            input_layer = ctx0.op_mul(&ctx0.op_repeat(&self.norm, &input_layer), &input_layer);
-            embeddings_tensor = input_layer.share();
-        }
-
-        // lm_head
-        {
-            input_layer = ctx0.op_mul_mat(&self.output, &input_layer);
-        }
-
-        ctx0.use_scratch(None);
-
-        // logits -> probs
-        // inpL = ctx0.op_soft_max(&inpL);
-
-        // run the computation
-        gf.build_forward_expand(&input_layer);
-        ctx0.graph_compute(&mut gf);
-
-        // return result for just the last token
-        // SAFETY: yolo
-        assert_eq!(session.last_logits.len(), n_vocab);
-        unsafe {
-            input_layer.read_data(
-                n_vocab * (n - 1) * std::mem::size_of::<f32>(),
-                bytemuck::cast_slice_mut(&mut session.last_logits),
-            )
-        };
-
-        // Extract logits
-        if let Some(all_logits) = &mut output_request.all_logits {
-            all_logits.resize(n_vocab * n, 0.0);
-            // SAFETY: Tensor data can be read (properly aligned, initialized,
-            // data will not be mutated or otherwise aliased during the copy),
-            // and we're not reading past the end of the tensor data.
-            assert_eq!(input_layer.nelements(), n_vocab * n);
-            unsafe {
-                input_layer.read_data(0, bytemuck::cast_slice_mut(all_logits));
-            }
-        }
-
-        // Extract embeddings
-        if let Some(embeddings) = &mut output_request.embeddings {
-            embeddings.resize(n_embd * n, 0.0);
-            // SAFETY: Same rationale as for the "Extract logits" section applies.
-            assert_eq!(embeddings_tensor.nelements(), n_embd * n);
-            unsafe {
-                embeddings_tensor.read_data(0, bytemuck::cast_slice_mut(embeddings));
-            }
-        }
-
-        // Adjust the required memory per token if we didn't know that already
-        if session.mem_per_token == 0 {
-            session.mem_per_token = ctx0.used_mem() / n;
-        }
-
-        // Adjust n_past to new length.
-        session.n_past += input_tokens.len();
-    }
-
-    /// Hydrates a previously obtained InferenceSnapshot for this model.
-    pub fn session_from_snapshot(
-        &self,
-        snapshot: InferenceSnapshot,
-    ) -> Result<InferenceSession, SnapshotError> {
-        let mut session = self.start_session(snapshot.session_params);
-
-        if session.memory_k.nbytes() != snapshot.memory_k.len()
-            || session.memory_v.nbytes() != snapshot.memory_v.len()
-        {
-            return Err(SnapshotError::MemorySizeMismatch {
-                self_size: session.memory_k.nbytes() + session.memory_v.nbytes(),
-                input_size: snapshot.memory_k.len() + snapshot.memory_v.len(),
-            });
-        }
-
-        // SAFETY: We have exclusive access to Session, which means no one else
-        // should be touching the context's memory. We can write to it because
-        // we already checked the size.
-        unsafe {
-            session.memory_k.write_data(&snapshot.memory_k);
-            session.memory_v.write_data(&snapshot.memory_v);
-        }
-
-        session.n_past = snapshot.npast;
-        session.tokens = snapshot.tokens;
-        session.last_logits = snapshot.last_logits;
-
-        Ok(session)
-    }
-}
-
-impl InferenceSession {
-    /// Feed a prompt to the model for this session.
-    pub fn feed_prompt<E: std::error::Error + 'static>(
-        &mut self,
-        model: &Model,
-        vocab: &Vocabulary,
-        params: &InferenceParameters,
-        prompt: &str,
-        mut callback: impl FnMut(&[u8]) -> Result<(), E>,
-    ) -> Result<(), InferenceError> {
-        let beginning_of_sentence = self.n_past == 0;
-        let prompt_tokens: Vec<TokenId> = vocab
-            .tokenize(prompt, beginning_of_sentence)?
-            .iter()
-            .map(|(_, tok)| *tok)
-            .collect();
-
-        if self.n_past + prompt_tokens.len() >= model.hparams.n_ctx {
-            return Err(InferenceError::ContextFull);
-        }
-
-        for batch in prompt_tokens.chunks(params.n_batch) {
-            model.evaluate(self, params, batch, &mut EvaluateOutputRequest::default());
-            for &tk in batch {
-                // NOTE: No string ever tokenizes to the end of sentence. So we
-                // can just return the id here.
-                if let Err(e) = callback(vocab.token(tk as usize)) {
-                    return Err(InferenceError::UserCallback(Box::new(e)));
-                }
-
-                // Update the tokens for this session
-                self.tokens.push(tk);
-            }
-        }
-
-        Ok(())
-    }
-
-    /// Infer the next token for this session.
-    pub fn infer_next_token<'v>(
-        &mut self,
-        model: &Model,
-        vocab: &'v Vocabulary,
-        params: &InferenceParameters,
-        rng: &mut impl rand::Rng,
-    ) -> Result<&'v [u8], InferenceError> {
-        if self.n_past + 1 >= model.hparams.n_ctx {
-            return Err(InferenceError::ContextFull);
-        }
-
-        // First, sample the next token, using the stored last_logits;
-        let next_token = self.sample_top_p_top_k(params, rng);
-
-        // Update the tokens for this session
-        self.tokens.push(next_token);
-
-        // Then, evaluate the network again to compute the new last_logits
-        model.evaluate(
-            self,
-            params,
-            &[next_token],
-            &mut EvaluateOutputRequest::default(),
-        );
-
-        // Return the next token
-        if next_token as TokenId == EOT_TOKEN_ID {
-            Err(InferenceError::EndOfText)
-        } else {
-            Ok(vocab.token(next_token as usize))
-        }
-    }
-
-    // todo: see if we can reduce the arguments here somehow - consolidate model and vocab maybe?
-    /// Helper function to run inference with this session and the given model and vocabulary.
-    /// The `callback` is called with each new token until inference is complete.
-    ///
-    /// If `params.play_back_previous_tokens` is specified, this will "play back" all existing tokens in the session.
-    #[allow(clippy::too_many_arguments)]
-    pub fn inference_with_prompt<E: std::error::Error + 'static>(
-        &mut self,
-        model: &Model,
-        vocab: &Vocabulary,
-        params: &InferenceParameters,
-        prompt: &str,
-        maximum_token_count: Option<usize>,
-        rng: &mut impl rand::Rng,
-        mut callback: impl FnMut(&str) -> Result<(), E>,
-    ) -> Result<InferenceStats, InferenceError> {
-        let maximum_token_count = maximum_token_count.unwrap_or(usize::MAX);
-        if params.play_back_previous_tokens {
-            // "Play back" the existing tokens, so that loading from an inference snapshot works
-            // as expected.
-            let mut token_utf8_buf = TokenUtf8Buffer::new();
-            for token_id in &self.tokens {
-                // Buffer the token until it's valid UTF-8, then call the callback.
-                if let Some(tokens) = token_utf8_buf.push(vocab.token(*token_id as usize)) {
-                    if let Err(e) = callback(&tokens) {
-                        return Err(InferenceError::UserCallback(Box::new(e)));
-                    }
-                }
-            }
-        }
-
-        let mut stats = InferenceStats::default();
-
-        let start_at = time::SystemTime::now();
-
-        // Feed the initial prompt through the transformer, to update its
-        // context window with new data.
-        self.feed_prompt(
-            model,
-            vocab,
-            params,
-            prompt,
-            TokenUtf8Buffer::adapt_callback(&mut callback),
-        )?;
-        stats.feed_prompt_duration = start_at.elapsed().unwrap();
-        stats.prompt_tokens = self.n_past;
-
-        // After the prompt is consumed, sample tokens by repeatedly calling
-        // `infer_next_token`. We generate tokens until the model returns an
-        // EndOfText token, or we run out of space in the context window,
-        // or we reach the specified limit.
-        let mut tokens_processed = 0;
-        let mut token_utf8_buf = TokenUtf8Buffer::new();
-        while tokens_processed < maximum_token_count {
-            let token = match self.infer_next_token(model, vocab, params, rng) {
-                Ok(token) => token,
-                Err(InferenceError::EndOfText) => break,
-                Err(e) => return Err(e),
-            };
-
-            // Buffer the token until it's valid UTF-8, then call the callback.
-            if let Some(tokens) = token_utf8_buf.push(token) {
-                if let Err(e) = callback(&tokens) {
-                    return Err(InferenceError::UserCallback(Box::new(e)));
-                }
-            }
-
-            tokens_processed += 1;
-        }
-        stats.predict_duration = start_at.elapsed().unwrap();
-        stats.predict_tokens = self.n_past;
-
-        Ok(stats)
-    }
-
-    /// Sample a token using Top-P/Top-K sampling and the last logits from this session.
-    pub fn sample_top_p_top_k(
-        &self,
-        params: &InferenceParameters,
-        rng: &mut impl rand::Rng,
-    ) -> TokenId {
-        let logits = &self.last_logits;
-        let n_logits = logits.len();
-        let mut logits_id = Vec::<(f32, TokenId)>::with_capacity(n_logits);
-
-        {
-            let scale = 1.0 / params.temperature;
-            for (i, &logit) in logits.iter().enumerate() {
-                let tid = i as TokenId;
-
-                let val = if let Some(logit_override) = params.bias_tokens.get(tid) {
-                    logit_override
-                } else if self.repetition_penalty_tokens().contains(&(i as TokenId)) {
-                    // repetition penalty from CTRL paper (https://arxiv.org/abs/1909.05858)
-                    // credit https://github.com/facebookresearch/llama/compare/main...shawwn:llama:main
-
-                    // if score < 0 then repetition penalty has to multiplied to reduce the previous token probability
-                    if logits[i] < 0.0 {
-                        logit * scale * params.repeat_penalty
-                    } else {
-                        logit * scale / params.repeat_penalty
-                    }
-                } else {
-                    logit * scale
-                };
-                logits_id.push((val, tid));
-            }
-        }
-
-        // find the top K tokens
-        {
-            logits_id.partial_sort(params.top_k, |a, b| {
-                // Sort descending
-                b.0.total_cmp(&a.0)
-            });
-            logits_id.truncate(params.top_k);
-        }
-
-        let maxl = logits_id
-            .iter()
-            .map(|x| x.0)
-            .max_by(f32::total_cmp)
-            .unwrap();
-
-        // compute probs for the top K tokens
-        let mut probs: Vec<f32> = logits_id
-            .iter()
-            .copied()
-            .map(|(k, _)| (k - maxl).exp())
-            .collect();
-        let sum: f32 = probs.iter().copied().sum();
-
-        // Normalize the probs
-        for p in probs.iter_mut() {
-            *p /= sum;
-        }
-
-        // Top p sampling
-        if params.top_p < 1.0 {
-            let mut cumsum = 0.0;
-            for i in 0..probs.len() {
-                cumsum += probs[i];
-                if cumsum >= params.top_p {
-                    probs.truncate(i + 1);
-                    logits_id.truncate(i + 1);
-                    break;
-                }
-            }
-
-            cumsum = 1.0 / cumsum;
-            for p in probs.iter_mut() {
-                *p *= cumsum;
-            }
-        }
-
-        let dist = WeightedIndex::new(&probs).expect("WeightedIndex error");
-        let idx = dist.sample(rng);
-
-        logits_id[idx].1
-    }
-
-    /// Obtains a serializable snapshot of the current inference status. This
-    /// can be used to cache the state of the model and store them into a file.
-    ///
-    /// # Safety
-    ///
-    /// This function provides raw access to the underlying memory owned by the
-    /// ggml context. While the provided `InferenceSnapshotRef` object is alive,
-    /// no other methods for this model object should be called.
-    pub unsafe fn get_snapshot(&mut self) -> InferenceSnapshotRef<'_> {
-        let memory_k = unsafe {
-            slice::from_raw_parts(self.memory_k.data() as *mut u8, self.memory_k.nbytes())
-        };
-        let memory_v = unsafe {
-            slice::from_raw_parts(self.memory_v.data() as *mut u8, self.memory_v.nbytes())
-        };
-
-        InferenceSnapshotRef {
-            npast: self.n_past,
-            session_params: self.params,
-            tokens: self.tokens.clone(),
-            logits: self.last_logits.clone(),
-            memory_k,
-            memory_v,
-        }
-    }
-}
-
-impl Vocabulary {
-    // SentencePiece implementation after https://guillaume-be.github.io/2020-05-30/sentence_piece
-    /// Tokenize a `text` with this vocabulary.
-    ///
-    /// `bos` controls whether a beginning-of-string token should be inserted.
-    pub fn tokenize<'a>(
-        &'a self,
-        text: &str,
-        bos: bool,
-    ) -> Result<Vec<(&'a [u8], TokenId)>, InferenceError> {
-        let len = text.len();
-
-        let mut score = vec![0usize; len + 1];
-        let mut prev = vec![TokenId::default(); len + 1];
-
-        for i in 0..len {
-            let max_len = (len - i).min(self.max_token_length);
-            for sub_len in 1..=max_len {
-                let sub = &text.as_bytes()[i..i + sub_len];
-                let token = self.token_to_id.get(sub);
-
-                if let Some(token) = token {
-                    let token_score = sub.len() * sub.len();
-                    let local_score = score[i] + token_score;
-                    let next = i + sub_len;
-
-                    if score[next] < local_score {
-                        score[next] = local_score;
-                        prev[next] = *token;
-                    }
-                }
-            }
-        }
-
-        // Backward pass
-        let mut res = vec![];
-        let mut i = len;
-        while i > 0 {
-            let token_id = prev[i];
-            if token_id == 0 {
-                return Err(InferenceError::TokenizationFailed);
-            }
-            let token = self.id_to_token[token_id as usize].as_slice();
-            res.push((token, token_id));
-            i -= token.len();
-        }
-
-        if bos {
-            // TODO: replace with vocab.bos
-            res.push((&[], 1));
-        }
-
-        // Pieces are in reverse order so correct that
-        res.reverse();
-
-        Ok(res)
-    }
-}
-
-/// Used to buffer incoming tokens until they produce a valid string of UTF-8 text.
-///
-/// Tokens are *not* valid UTF-8 by themselves. However, the LLM will produce valid UTF-8
-/// from multiple tokens. This helps alleviate that issue.
-#[derive(Clone, PartialEq, Default)]
-pub struct TokenUtf8Buffer(Vec<u8>);
-impl TokenUtf8Buffer {
-    /// Create a new buffer.
-    pub const fn new() -> Self {
-        Self(vec![])
-    }
-
-    /// Add a token to the buffer. If the buffer contains a valid string of UTF-8 text,
-    /// it is returned and the buffer is cleared for next use.
-    pub fn push(&mut self, token: &[u8]) -> Option<String> {
-        self.0.extend_from_slice(token);
-        match std::str::from_utf8(&self.0) {
-            Ok(s) => {
-                let out = s.to_owned();
-                self.0 = vec![];
-                Some(out)
-            }
-            Err(..) => {
-                for i in 1..self.0.len() {
-                    let slice = &self.0[i..];
-                    if slice.is_empty() {
-                        break;
-                    }
-
-                    if let Ok(s) = std::str::from_utf8(slice) {
-                        let out = s.to_owned();
-                        self.0 = vec![];
-                        return Some(out);
-                    }
-                }
-                None
-            }
-        }
-    }
-
-    /// Adapt a `&str` callback so that it can be used in a `&[u8]` context.
-    fn adapt_callback<'a, E: std::error::Error + 'static>(
-        mut callback: impl FnMut(&str) -> Result<(), E> + 'a,
-    ) -> impl FnMut(&[u8]) -> Result<(), E> + 'a {
-        let mut buffer = Self::new();
-        move |token| match buffer.push(token) {
-            Some(tokens) => callback(&tokens),
-            None => Ok(()),
-        }
-    }
-}
-
-#[cfg(test)]
-mod tests {
-    use super::*;
-
-    #[test]
-    fn test_valid_utf8() {
-        let mut buffer = TokenUtf8Buffer::new();
-        assert_eq!(buffer.push(b"hello").as_deref(), Some("hello"));
-        assert_eq!(buffer.push(&[0xE2, 0x82, 0xAC]).as_deref(), Some("€"));
-    }
-
-    #[test]
-    fn test_partial_utf8() {
-        let mut buffer = TokenUtf8Buffer::new();
-        assert_eq!(buffer.push(&[0xE2, 0x82]).as_deref(), None);
-        assert_eq!(buffer.push(&[0xAC]).as_deref(), Some("€"));
-    }
-
-    #[test]
-    fn test_invalid_prelude_for_valid_utf8() {
-        let mut buffer = TokenUtf8Buffer::new();
-        assert_eq!(buffer.push(&[0xD8]).as_deref(), None);
-        assert_eq!(buffer.push(&[0xE2, 0x82]).as_deref(), None);
-        assert_eq!(buffer.push(&[0xAC]).as_deref(), Some("€"));
-    }
-=======
->>>>>>> 4938dadd
 }