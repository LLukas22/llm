use std::{convert::Infallible, io::Write, path::Path};

use cli_args::{Args, CLI_ARGS};
use llama_rs::{
<<<<<<< HEAD
    convert::convert_pth_to_ggml, InferenceError, InferenceParameters, InferenceSession,
    InferenceSessionParameters, Model, ModelKVMemoryType, TokenBias, Vocabulary, EOD_TOKEN_ID,
=======
    InferenceError, InferenceParameters, InferenceSession, InferenceSessionParameters, Model,
    ModelKVMemoryType, TokenBias, Vocabulary, EOT_TOKEN_ID,
>>>>>>> 57440bff
};
use rand::{thread_rng, SeedableRng};
use rustyline::error::ReadlineError;

mod cli_args;

fn repl_mode(
    raw_prompt: &str,
    model: &llama_rs::Model,
    vocab: &llama_rs::Vocabulary,
    params: &InferenceParameters,
<<<<<<< HEAD
    session_params: &InferenceSessionParameters,
    num_predict: Option<usize>,
=======
    mut session: InferenceSession,
>>>>>>> 57440bff
) {
    let mut rl = rustyline::DefaultEditor::new().unwrap();
    loop {
        let readline = rl.readline(">> ");
        match readline {
            Ok(line) => {
                let prompt = process_prompt(raw_prompt, &line);
                let mut rng = thread_rng();

                let mut sp = spinners::Spinner::new(spinners::Spinners::Dots2, "".to_string());
                if let Err(InferenceError::ContextFull) =
                    session.feed_prompt::<Infallible>(model, vocab, params, &prompt, |_| Ok(()))
                {
                    log::error!("Prompt exceeds context window length.")
                };
                sp.stop();

                let res = session.inference_with_prompt::<Infallible>(
                    model,
                    vocab,
                    params,
                    "",
                    num_predict,
                    &mut rng,
                    |tk| {
                        print!("{tk}");
                        std::io::stdout().flush().unwrap();
                        Ok(())
                    },
                );
                println!();

                if let Err(InferenceError::ContextFull) = res {
                    log::error!("Reply exceeds context window length");
                }
            }
            Err(ReadlineError::Eof) | Err(ReadlineError::Interrupted) => {
                break;
            }
            Err(err) => {
                log::error!("{err}");
            }
        }
    }
}

fn dump_tokens(text: &str, vocab: &Vocabulary) -> Result<(), InferenceError> {
    let toks = match vocab.tokenize(text, false) {
        Ok(toks) => toks,
        Err(e) => {
            log::error!("Could not tokenize prompt: {e}");
            return Err(e);
        }
    };
    log::info!("=== Dumping prompt tokens:");
    log::info!(
        "{}",
        toks.iter()
            .map(|(_, tid)| tid.to_string())
            .collect::<Vec<_>>()
            .join(", ")
    );
    log::info!(
        "{}",
        toks.iter()
            .map(|(s, tid)| format!("{s:?}:{tid}"))
            .collect::<Vec<_>>()
            .join(", ")
    );
    Ok(())
}

fn generate(args: &cli_args::Generate) {
    let inference_params = InferenceParameters {
        n_threads: args.num_threads(),
        n_batch: args.batch_size,
        top_k: args.top_k,
        top_p: args.top_p,
        repeat_penalty: args.repeat_penalty,
        temperature: args.temp,
        bias_tokens: args.token_bias.clone().unwrap_or_else(|| {
            if args.ignore_eos {
                TokenBias::new(vec![(EOT_TOKEN_ID, -1.0)])
            } else {
                TokenBias::default()
            }
        }),
        play_back_previous_tokens: false,
        ..Default::default()
    };
    let inference_session_params = {
        let mem_typ = if args.float16 {
            ModelKVMemoryType::Float16
        } else {
            ModelKVMemoryType::Float32
        };
        InferenceSessionParameters {
            memory_k_type: mem_typ,
            memory_v_type: mem_typ,
            repetition_penalty_last_n: args.repeat_last_n,
        }
    };

    let raw_prompt = if let Some(path) = &args.prompt_file {
        match std::fs::read_to_string(path) {
            Ok(mut prompt) => {
                // Strip off the last character if it's exactly newline. Also strip off a single
                // carriage return if it's there. Since String must be valid UTF-8 it should be
                // guaranteed that looking at the string as bytes here is safe: UTF-8 non-ASCII
                // bytes will always the high bit set.
                if matches!(prompt.as_bytes().last(), Some(b'\n')) {
                    prompt.pop();
                }
                if matches!(prompt.as_bytes().last(), Some(b'\r')) {
                    prompt.pop();
                }
                prompt
            }
            Err(err) => {
                log::error!("Could not read prompt file at {path}. Error {err}");
                std::process::exit(1);
            }
        }
    } else if let Some(prompt) = &args.prompt {
        prompt.clone()
    } else {
        log::error!("No prompt or prompt file was provided. See --help");
        std::process::exit(1);
    };

    let (model, vocab) = llama_rs::Model::load(&args.model_path, args.num_ctx_tokens, |progress| {
        use llama_rs::LoadProgress;
        match progress {
            LoadProgress::HyperparametersLoaded(hparams) => {
                log::debug!("Loaded hyperparameters {hparams:#?}")
            }
            LoadProgress::BadToken { index } => {
                log::info!("Warning: Bad token in vocab at index {index}")
            }
            LoadProgress::ContextSize { bytes } => log::info!(
                "ggml ctx size = {:.2} MB\n",
                bytes as f64 / (1024.0 * 1024.0)
            ),
            LoadProgress::PartLoading {
                file,
                current_part,
                total_parts,
            } => {
                let current_part = current_part + 1;
                log::info!(
                    "Loading model part {}/{} from '{}'\n",
                    current_part,
                    total_parts,
                    file.to_string_lossy(),
                )
            }
            LoadProgress::PartTensorLoaded {
                current_tensor,
                tensor_count,
                ..
            } => {
                let current_tensor = current_tensor + 1;
                if current_tensor % 8 == 0 {
                    log::info!("Loaded tensor {current_tensor}/{tensor_count}");
                }
            }
            LoadProgress::PartLoaded {
                file,
                byte_size,
                tensor_count,
            } => {
                log::info!("Loading of '{}' complete", file.to_string_lossy());
                log::info!(
                    "Model size = {:.2} MB / num tensors = {}",
                    byte_size as f64 / 1024.0 / 1024.0,
                    tensor_count
                );
            }
        }
    })
    .expect("Could not load model");

    log::info!("Model fully loaded!");

<<<<<<< HEAD
    if args.dump_prompt_tokens {
        dump_tokens(&prompt, &vocab).ok();
        return;
    }

    let mut rng = if let Some(seed) = args.seed {
=======
    let mut rng = if let Some(seed) = CLI_ARGS.seed {
>>>>>>> 57440bff
        rand::rngs::StdRng::seed_from_u64(seed)
    } else {
        rand::rngs::StdRng::from_entropy()
    };

    let (mut session, session_loaded) = {
        fn load_snapshot_from_disk(model: &Model, path: &Path) -> InferenceSession {
            let snapshot = snapshot::load_from_disk(path);
            match snapshot.and_then(|snapshot| model.session_from_snapshot(snapshot)) {
                Ok(session) => {
                    log::info!("Loaded inference session from {path:?}");
                    session
                }
                Err(err) => {
                    eprintln!("Could not load inference session. Error: {err}");
                    std::process::exit(1);
                }
            }
        }

        match (&args.persist_session, &args.load_session) {
            (Some(path), _) if path.exists() => (load_snapshot_from_disk(&model, path), true),
            (_, Some(path)) => (load_snapshot_from_disk(&model, path), true),
            _ => (model.start_session(inference_session_params), false),
        }
    };

    if args.repl {
<<<<<<< HEAD
        repl_mode(
            &prompt,
            &model,
            &vocab,
            &inference_params,
            &inference_session_params,
            args.num_predict,
        );
=======
        repl_mode(&raw_prompt, &model, &vocab, &inference_params, session);
>>>>>>> 57440bff
    } else {
        let prompt = match (&args.prompt_file, &args.prompt) {
            (Some(_), Some(prompt)) => process_prompt(&raw_prompt, prompt),
            _ => raw_prompt,
        };

        if args.dump_prompt_tokens {
            dump_tokens(&prompt, &vocab).ok();
            return;
        }

        let inference_params = if session_loaded {
            InferenceParameters {
                play_back_previous_tokens: true,
                ..inference_params
            }
        } else {
            inference_params
        };

        let res = session.inference_with_prompt::<Infallible>(
            &model,
            &vocab,
            &inference_params,
            &prompt,
            args.num_predict,
            &mut rng,
            |t| {
                print!("{t}");
                std::io::stdout().flush().unwrap();

                Ok(())
            },
        );
        println!();

        match res {
            Ok(_) => (),
            Err(llama_rs::InferenceError::ContextFull) => {
                log::warn!("Context window full, stopping inference.")
            }
            Err(llama_rs::InferenceError::TokenizationFailed) => {
                log::error!("Failed to tokenize initial prompt.");
            }
            Err(llama_rs::InferenceError::UserCallback(_))
            | Err(llama_rs::InferenceError::EndOfText) => unreachable!("cannot fail"),
        }

        if let Some(session_path) = args.save_session.as_ref().or(args.persist_session.as_ref()) {
            // Write the memory to the cache file
            // SAFETY: no other model functions used inside the block
            unsafe {
                match snapshot::write_to_disk(&session.get_snapshot(), session_path) {
                    Ok(_) => {
                        log::info!("Successfully wrote session to {session_path:?}");
                    }
                    Err(err) => {
                        log::error!("Could not write session at {session_path:?}: {err}");
                        std::process::exit(1);
                    }
                }
            }
        }
    }
}

mod snapshot {
    use llama_rs::{InferenceSnapshot, InferenceSnapshotRef, SnapshotError};
    use std::{
        fs::File,
        io::{BufReader, BufWriter},
        path::Path,
    };
    use zstd::zstd_safe::CompressionLevel;

    const SNAPSHOT_COMPRESSION_LEVEL: CompressionLevel = 1;

    pub fn load_from_disk(path: impl AsRef<Path>) -> Result<InferenceSnapshot, SnapshotError> {
        let mut reader =
            zstd::stream::read::Decoder::new(BufReader::new(File::open(path.as_ref())?))?;
        InferenceSnapshot::read(&mut reader)
    }

    pub fn write_to_disk(
        snap: &InferenceSnapshotRef<'_>,
        path: impl AsRef<Path>,
    ) -> Result<(), SnapshotError> {
        let mut writer = zstd::stream::write::Encoder::new(
            BufWriter::new(File::create(path.as_ref())?),
            SNAPSHOT_COMPRESSION_LEVEL,
        )?
        .auto_finish();

        snap.write(&mut writer)
    }
}

<<<<<<< HEAD
fn main() {
    env_logger::builder()
        .filter_level(log::LevelFilter::Info)
        .parse_default_env()
        .init();

    let cli_args = &*CLI_ARGS;
    match cli_args {
        Args::Generate(args) => generate(args),
        Args::Convert(args) => convert_pth_to_ggml(&args.dir, args.f32),
    }
=======
fn process_prompt(raw_prompt: &str, prompt: &str) -> String {
    raw_prompt.replace("{{PROMPT}}", prompt)
>>>>>>> 57440bff
}<|MERGE_RESOLUTION|>--- conflicted
+++ resolved
@@ -1,14 +1,10 @@
 use std::{convert::Infallible, io::Write, path::Path};
 
-use cli_args::{Args, CLI_ARGS};
+use clap::Parser;
+use cli_args::Args;
 use llama_rs::{
-<<<<<<< HEAD
     convert::convert_pth_to_ggml, InferenceError, InferenceParameters, InferenceSession,
-    InferenceSessionParameters, Model, ModelKVMemoryType, TokenBias, Vocabulary, EOD_TOKEN_ID,
-=======
-    InferenceError, InferenceParameters, InferenceSession, InferenceSessionParameters, Model,
-    ModelKVMemoryType, TokenBias, Vocabulary, EOT_TOKEN_ID,
->>>>>>> 57440bff
+    InferenceSessionParameters, Model, ModelKVMemoryType, TokenBias, Vocabulary, EOT_TOKEN_ID,
 };
 use rand::{thread_rng, SeedableRng};
 use rustyline::error::ReadlineError;
@@ -20,12 +16,8 @@
     model: &llama_rs::Model,
     vocab: &llama_rs::Vocabulary,
     params: &InferenceParameters,
-<<<<<<< HEAD
-    session_params: &InferenceSessionParameters,
     num_predict: Option<usize>,
-=======
     mut session: InferenceSession,
->>>>>>> 57440bff
 ) {
     let mut rl = rustyline::DefaultEditor::new().unwrap();
     loop {
@@ -210,16 +202,7 @@
 
     log::info!("Model fully loaded!");
 
-<<<<<<< HEAD
-    if args.dump_prompt_tokens {
-        dump_tokens(&prompt, &vocab).ok();
-        return;
-    }
-
     let mut rng = if let Some(seed) = args.seed {
-=======
-    let mut rng = if let Some(seed) = CLI_ARGS.seed {
->>>>>>> 57440bff
         rand::rngs::StdRng::seed_from_u64(seed)
     } else {
         rand::rngs::StdRng::from_entropy()
@@ -248,18 +231,14 @@
     };
 
     if args.repl {
-<<<<<<< HEAD
         repl_mode(
-            &prompt,
+            &raw_prompt,
             &model,
             &vocab,
             &inference_params,
-            &inference_session_params,
             args.num_predict,
+            session,
         );
-=======
-        repl_mode(&raw_prompt, &model, &vocab, &inference_params, session);
->>>>>>> 57440bff
     } else {
         let prompt = match (&args.prompt_file, &args.prompt) {
             (Some(_), Some(prompt)) => process_prompt(&raw_prompt, prompt),
@@ -357,20 +336,19 @@
     }
 }
 
-<<<<<<< HEAD
+fn process_prompt(raw_prompt: &str, prompt: &str) -> String {
+    raw_prompt.replace("{{PROMPT}}", prompt)
+}
+
 fn main() {
     env_logger::builder()
         .filter_level(log::LevelFilter::Info)
         .parse_default_env()
         .init();
 
-    let cli_args = &*CLI_ARGS;
+    let cli_args = Args::parse();
     match cli_args {
-        Args::Generate(args) => generate(args),
+        Args::Generate(args) => generate(&args),
         Args::Convert(args) => convert_pth_to_ggml(&args.dir, args.f32),
     }
-=======
-fn process_prompt(raw_prompt: &str, prompt: &str) -> String {
-    raw_prompt.replace("{{PROMPT}}", prompt)
->>>>>>> 57440bff
 }